#![allow(dead_code)]
use anyhow::{anyhow, bail, Result};
use ini::Ini;
use serde_xml_rs as serde_xml;
use std::collections::HashMap;
use std::env;
use std::sync::atomic::AtomicU32;
use std::sync::atomic::Ordering;
use std::time::Duration;
use url::Url;

/// AWS access credentials: access key, secret key, and optional token.
///
/// # Example
///
/// Loads from the standard AWS credentials file with the given profile name,
/// defaults to "default".
///
/// ```no_run
/// # // Do not execute this as it would cause unit tests to attempt to access
/// # // real user credentials.
/// use awscreds::Credentials;
///
/// // Load credentials from `[default]` profile
/// let credentials = Credentials::default();
///
/// // Also loads credentials from `[default]` profile
/// let credentials = Credentials::new(None, None, None, None, None);
///
/// // Load credentials from `[my-profile]` profile
/// let credentials = Credentials::new(None, None, None, None, Some("my-profile".into()));
/// ```
/// // Use anonymous credentials for public objects
/// let credentials = Credentials::anonymous();
///
/// Credentials may also be initialized directly or by the following environment variables:
///
///   - `AWS_ACCESS_KEY_ID`,
///   - `AWS_SECRET_ACCESS_KEY`
///   - `AWS_SESSION_TOKEN`
///
/// The order of preference is arguments, then environment, and finally AWS
/// credentials file.
///
/// ```
/// use awscreds::Credentials;
///
/// // Load credentials directly
/// let access_key = "AKIAIOSFODNN7EXAMPLE";
/// let secret_key = "wJalrXUtnFEMI/K7MDENG/bPxRfiCYEXAMPLEKEY";
/// let credentials = Credentials::new(Some(access_key), Some(secret_key), None, None, None);
///
/// // Load credentials from the environment
/// use std::env;
/// env::set_var("AWS_ACCESS_KEY_ID", "AKIAIOSFODNN7EXAMPLE");
/// env::set_var("AWS_SECRET_ACCESS_KEY", "wJalrXUtnFEMI/K7MDENG/bPxRfiCYEXAMPLEKEY");
/// let credentials = Credentials::new(None, None, None, None, None);
/// ```
#[derive(Clone, Debug, Eq, PartialEq)]
pub struct Credentials {
    /// AWS public access key.
    pub access_key: Option<String>,
    /// AWS secret key.
    pub secret_key: Option<String>,
    /// Temporary token issued by AWS service.
    pub security_token: Option<String>,
    pub session_token: Option<String>,
}

#[derive(Deserialize, Debug)]
pub struct AssumeRoleWithWebIdentityResponse {
    #[serde(rename = "AssumeRoleWithWebIdentityResult")]
    pub assume_role_with_web_identity_result: AssumeRoleWithWebIdentityResult,
    #[serde(rename = "ResponseMetadata")]
    pub response_metadata: ResponseMetadata,
}

#[derive(Deserialize, Debug)]
pub struct AssumeRoleWithWebIdentityResult {
    #[serde(rename = "SubjectFromWebIdentityToken")]
    pub subject_from_web_identity_token: String,
    #[serde(rename = "Audience")]
    pub audience: String,
    #[serde(rename = "AssumedRoleUser")]
    pub assumed_role_user: AssumedRoleUser,
    #[serde(rename = "Credentials")]
    pub credentials: StsResponseCredentials,
    #[serde(rename = "Provider")]
    pub provider: String,
}

#[derive(Deserialize, Debug)]
pub struct StsResponseCredentials {
    #[serde(rename = "SessionToken")]
    pub session_token: String,
    #[serde(rename = "SecretAccessKey")]
    pub secret_access_key: String,
    #[serde(rename = "Expiration")]
    pub expiration: String,
    #[serde(rename = "AccessKeyId")]
    pub access_key_id: String,
}

#[derive(Deserialize, Debug)]
pub struct AssumedRoleUser {
    #[serde(rename = "Arn")]
    pub arn: String,
    #[serde(rename = "AssumedRoleId")]
    pub assumed_role_id: String,
}

#[derive(Deserialize, Debug)]
pub struct ResponseMetadata {
    #[serde(rename = "RequestId")]
    pub request_id: String,
}

/// The global request timeout in milliseconds. 0 means no timeout.
static REQUEST_TIMEOUT_MS: AtomicU32 = AtomicU32::new(0);

/// Sets the timeout for all credentials HTTP requests; this timeout
/// applies after a 30-second connection timeout.
///
/// Short durations are bumped to one millisecond, and durations
/// greater than 4 billion milliseconds (49 days) are rounded up to
/// infinity (no timeout).
#[cfg(feature = "http-credentials")]
pub fn set_request_timeout(timeout: Option<Duration>) {
    use std::convert::TryInto;
    let duration_ms = timeout
        .as_ref()
        .map(Duration::as_millis)
        .unwrap_or(u128::MAX)
        .max(1); // A 0 duration means infinity.

    // Store that non-zero u128 value in an AtomicU32 by mapping large
    // values to 0: `http_get` maps that to no (infinite) timeout.
    REQUEST_TIMEOUT_MS.store(duration_ms.try_into().unwrap_or(0), Ordering::Relaxed);
}

/// Sends a GET request to `url` with a request timeout if one was set.
<<<<<<< HEAD
#[cfg(feature = "http-credentials")]
=======
#[cfg(feature = "http")]
>>>>>>> ab1f09a9
fn http_get(url: &str) -> attohttpc::Result<attohttpc::Response> {
    let mut builder = attohttpc::get(url);

    let timeout_ms = REQUEST_TIMEOUT_MS.load(Ordering::Relaxed);
    if timeout_ms > 0 {
        builder = builder.timeout(Duration::from_millis(timeout_ms as u64));
    }

    builder.send()
}

impl Credentials {
<<<<<<< HEAD
    #[cfg(feature = "http-credentials")]
=======
    #[cfg(feature = "http")]
>>>>>>> ab1f09a9
    pub fn from_sts_env(session_name: &str) -> Result<Credentials> {
        let role_arn = env::var("AWS_ROLE_ARN")?;
        let web_identity_token_file = env::var("AWS_WEB_IDENTITY_TOKEN_FILE")?;
        let web_identity_token = std::fs::read_to_string(web_identity_token_file)?;
        Credentials::from_sts(&role_arn, session_name, &web_identity_token)
    }

<<<<<<< HEAD
    #[cfg(feature = "http-credentials")]
=======
    #[cfg(feature = "http")]
>>>>>>> ab1f09a9
    pub fn from_sts(
        role_arn: &str,
        session_name: &str,
        web_identity_token: &str,
    ) -> Result<Credentials> {
        let url = Url::parse_with_params(
            "https://sts.amazonaws.com/",
            &[
                ("Action", "AssumeRoleWithWebIdentity"),
                ("RoleSessionName", session_name),
                ("RoleArn", role_arn),
                ("WebIdentityToken", web_identity_token),
                ("Version", "2011-06-15"),
            ],
        )?;
        let response = http_get(url.as_str())?;
        let serde_response =
            serde_xml::from_str::<AssumeRoleWithWebIdentityResponse>(&response.text()?)?;
        // assert!(serde_xml::from_str::<AssumeRoleWithWebIdentityResponse>(&response.text()?).unwrap());

        Ok(Credentials {
            access_key: Some(
                serde_response
                    .assume_role_with_web_identity_result
                    .credentials
                    .access_key_id,
            ),
            secret_key: Some(
                serde_response
                    .assume_role_with_web_identity_result
                    .credentials
                    .secret_access_key,
            ),
            security_token: None,
            session_token: Some(
                serde_response
                    .assume_role_with_web_identity_result
                    .credentials
                    .session_token,
            ),
        })
    }

<<<<<<< HEAD
    #[cfg(feature = "http-credentials")]
=======
    #[cfg(feature = "http")]
>>>>>>> ab1f09a9
    pub fn default() -> Result<Credentials> {
        Credentials::new(None, None, None, None, None)
    }

    pub fn anonymous() -> Result<Credentials> {
        Ok(Credentials {
            access_key: None,
            secret_key: None,
            security_token: None,
            session_token: None,
        })
    }

    /// Initialize Credentials directly with key ID, secret key, and optional
    /// token.
<<<<<<< HEAD
    #[cfg(feature = "http-credentials")]
=======
    #[cfg(feature = "http")]
>>>>>>> ab1f09a9
    pub fn new(
        access_key: Option<&str>,
        secret_key: Option<&str>,
        security_token: Option<&str>,
        session_token: Option<&str>,
        profile: Option<&str>,
    ) -> Result<Credentials> {
        if access_key.is_some() {
            return Ok(Credentials {
                access_key: access_key.map(|s| s.to_string()),
                secret_key: secret_key.map(|s| s.to_string()),
                security_token: security_token.map(|s| s.to_string()),
                session_token: session_token.map(|s| s.to_string()),
            });
        }

        Credentials::from_sts_env("aws-creds")
            .or_else(|_| Credentials::from_env())
            .or_else(|_| Credentials::from_profile(profile))
            .or_else(|_| Credentials::from_instance_metadata())
    }

    pub fn from_env_specific(
        access_key_var: Option<&str>,
        secret_key_var: Option<&str>,
        security_token_var: Option<&str>,
        session_token_var: Option<&str>,
    ) -> Result<Credentials> {
        let access_key = from_env_with_default(access_key_var, "AWS_ACCESS_KEY_ID")?;
        let secret_key = from_env_with_default(secret_key_var, "AWS_SECRET_ACCESS_KEY")?;

        let security_token = from_env_with_default(security_token_var, "AWS_SECURITY_TOKEN").ok();
        let session_token = from_env_with_default(session_token_var, "AWS_SESSION_TOKEN").ok();
        Ok(Credentials {
            access_key: Some(access_key),
            secret_key: Some(secret_key),
            security_token,
            session_token,
        })
    }

    pub fn from_env() -> Result<Credentials> {
        Credentials::from_env_specific(None, None, None, None)
    }

<<<<<<< HEAD
    #[cfg(feature = "http-credentials")]
=======
    #[cfg(feature = "http")]
>>>>>>> ab1f09a9
    pub fn from_instance_metadata() -> Result<Credentials> {
        #[derive(Deserialize)]
        #[serde(rename_all = "PascalCase")]
        struct Response {
            access_key_id: String,
            secret_access_key: String,
            token: String,
            //expiration: chrono::DateTime<chrono::Utc>, // TODO fix #163
        }

        let resp: Response = match env::var("AWS_CONTAINER_CREDENTIALS_RELATIVE_URI") {
            Ok(credentials_path) => {
                // We are on ECS
                attohttpc::get(&format!("http://169.254.170.2{}", credentials_path))
                    .send()?
                    .json()?
            }
            Err(_) => {
                if !(std::fs::read_to_string("/sys/hypervisor/uuid")
                    .map_or(false, |uuid| uuid.len() >= 3 && &uuid[..3] == "ec2")
                    || std::fs::read_to_string("/sys/class/dmi/id/board_vendor")
                        .map_or(false, |uuid| {
                            uuid.len() >= 10 && &uuid[..10] == "Amazon EC2"
                        }))
                {
                    bail!("Not an AWS instance")
                }
                // We are on EC2

                let role = attohttpc::get(
                    "http://169.254.169.254/latest/meta-data/iam/security-credentials",
                )
                .send()?
                .text()?;

                attohttpc::get(&format!(
                    "http://169.254.169.254/latest/meta-data/iam/security-credentials/{}",
                    role
                ))
                .send()?
                .json()?
            }
        };

        Ok(Credentials {
            access_key: Some(resp.access_key_id),
            secret_key: Some(resp.secret_access_key),
            security_token: Some(resp.token),
            session_token: None,
        })
    }

    fn is_ec2() -> bool {
        if let Ok(uuid) = std::fs::read_to_string("/sys/hypervisor/uuid") {
            if uuid.len() >= 3 && &uuid[..3] == "ec2" {
                return true;
            }
        }
        if let Ok(uuid) = std::fs::read_to_string("/sys/class/dmi/id/board_vendor") {
            if uuid.len() >= 10 && &uuid[..10] == "Amazon EC2" {
                return true;
            }
        }
        false
    }

    pub fn from_profile(section: Option<&str>) -> Result<Credentials> {
        let home_dir = dirs::home_dir().ok_or_else(|| anyhow!("Invalid home dir"))?;
        let profile = format!("{}/.aws/credentials", home_dir.display());
        let conf = Ini::load_from_file(&profile)?;
        let section = section.unwrap_or("default");
        let data = conf
            .section(Some(section))
            .ok_or_else(|| anyhow!("Config missing"))?;
        let access_key = data
            .get("aws_access_key_id")
            .map(|s| s.to_string())
            .ok_or_else(|| anyhow!("Missing aws_access_key_id section"))?;
        let secret_key = data
            .get("aws_secret_access_key")
            .map(|s| s.to_string())
            .ok_or_else(|| anyhow!("Missing aws_secret_access_key section"))?;
        let credentials = Credentials {
            access_key: Some(access_key),
            secret_key: Some(secret_key),
            security_token: data.get("aws_security_token").map(|s| s.to_string()),
            session_token: data.get("aws_session_token").map(|s| s.to_string()),
        };
        Ok(credentials)
    }
}

fn from_env_with_default(var: Option<&str>, default: &str) -> Result<String> {
    let val = var.unwrap_or(default);
    env::var(val).or_else(|_e| env::var(val)).map_err(|_| {
        anyhow!(
            "Neither {:?}, nor {} does not exist in the environment",
            var,
            default
        )
    })
}<|MERGE_RESOLUTION|>--- conflicted
+++ resolved
@@ -139,11 +139,7 @@
 }
 
 /// Sends a GET request to `url` with a request timeout if one was set.
-<<<<<<< HEAD
-#[cfg(feature = "http-credentials")]
-=======
 #[cfg(feature = "http")]
->>>>>>> ab1f09a9
 fn http_get(url: &str) -> attohttpc::Result<attohttpc::Response> {
     let mut builder = attohttpc::get(url);
 
@@ -156,11 +152,7 @@
 }
 
 impl Credentials {
-<<<<<<< HEAD
-    #[cfg(feature = "http-credentials")]
-=======
-    #[cfg(feature = "http")]
->>>>>>> ab1f09a9
+    #[cfg(feature = "http")]
     pub fn from_sts_env(session_name: &str) -> Result<Credentials> {
         let role_arn = env::var("AWS_ROLE_ARN")?;
         let web_identity_token_file = env::var("AWS_WEB_IDENTITY_TOKEN_FILE")?;
@@ -168,11 +160,7 @@
         Credentials::from_sts(&role_arn, session_name, &web_identity_token)
     }
 
-<<<<<<< HEAD
-    #[cfg(feature = "http-credentials")]
-=======
-    #[cfg(feature = "http")]
->>>>>>> ab1f09a9
+    #[cfg(feature = "http")]
     pub fn from_sts(
         role_arn: &str,
         session_name: &str,
@@ -216,11 +204,7 @@
         })
     }
 
-<<<<<<< HEAD
-    #[cfg(feature = "http-credentials")]
-=======
-    #[cfg(feature = "http")]
->>>>>>> ab1f09a9
+    #[cfg(feature = "http")]
     pub fn default() -> Result<Credentials> {
         Credentials::new(None, None, None, None, None)
     }
@@ -236,11 +220,7 @@
 
     /// Initialize Credentials directly with key ID, secret key, and optional
     /// token.
-<<<<<<< HEAD
-    #[cfg(feature = "http-credentials")]
-=======
-    #[cfg(feature = "http")]
->>>>>>> ab1f09a9
+    #[cfg(feature = "http")]
     pub fn new(
         access_key: Option<&str>,
         secret_key: Option<&str>,
@@ -286,11 +266,7 @@
         Credentials::from_env_specific(None, None, None, None)
     }
 
-<<<<<<< HEAD
-    #[cfg(feature = "http-credentials")]
-=======
-    #[cfg(feature = "http")]
->>>>>>> ab1f09a9
+    #[cfg(feature = "http")]
     pub fn from_instance_metadata() -> Result<Credentials> {
         #[derive(Deserialize)]
         #[serde(rename_all = "PascalCase")]
