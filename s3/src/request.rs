--- conflicted
+++ resolved
@@ -1,11 +1,5 @@
 extern crate base64;
 extern crate md5;
-
-<<<<<<< HEAD
-use std::borrow::Cow;
-=======
-use std::io::Write;
->>>>>>> ab1f09a9
 
 use chrono::{DateTime, Utc};
 use maybe_async::maybe_async;
