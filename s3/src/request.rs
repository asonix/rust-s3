extern crate base64;
extern crate md5;

<<<<<<< HEAD
=======
use std::borrow::Cow;
use std::io::Write;

>>>>>>> f4d22bd4
use chrono::{DateTime, Utc};
use maybe_async::maybe_async;
use reqwest::{Client, Response};

use crate::bucket::Bucket;
use crate::command::Command;
use crate::command::HttpMethod;
use crate::request_trait::Request;
use anyhow::anyhow;
use anyhow::Result;

use tokio_stream::StreamExt;

// Temporary structure for making a request
pub struct Reqwest<'a> {
    pub client: Cow<'a, reqwest::Client>,
    pub bucket: &'a Bucket,
    pub path: &'a str,
    pub command: Command<'a>,
    pub datetime: DateTime<Utc>,
    pub sync: bool,
}

#[maybe_async]
impl<'a> Request for Reqwest<'a> {
    type Response = reqwest::Response;
    type HeaderMap = reqwest::header::HeaderMap;

    fn command(&self) -> Command {
        self.command.clone()
    }

    fn path(&self) -> String {
        self.path.to_string()
    }

    fn datetime(&self) -> DateTime<Utc> {
        self.datetime
    }

    fn bucket(&self) -> Bucket {
        self.bucket.clone()
    }

    async fn response(&self) -> Result<Response> {
        // Build headers
        let headers = match self.headers() {
            Ok(headers) => headers,
            Err(e) => return Err(e),
        };

        let method = match self.command.http_verb() {
            HttpMethod::Delete => reqwest::Method::DELETE,
            HttpMethod::Get => reqwest::Method::GET,
            HttpMethod::Post => reqwest::Method::POST,
            HttpMethod::Put => reqwest::Method::PUT,
            HttpMethod::Head => reqwest::Method::HEAD,
        };

        let request = self
            .client
            .request(method, self.url().as_str())
            .headers(headers);

        let request = if let Some(timeout) = self.bucket.request_timeout {
            request.timeout(timeout)
        } else {
            request
        };

        let request = request.body(self.request_body());

        let response = request.send().await?;

        if cfg!(feature = "fail-on-err") && response.status().as_u16() >= 400 {
            return Err(anyhow!(
                "Request failed with code {}\n{}",
                response.status().as_u16(),
                response.text().await?
            ));
        }

        Ok(response)
    }

    async fn response_data(&self, etag: bool) -> Result<(Vec<u8>, u16)> {
        let response = self.response().await?;
        let status_code = response.status().as_u16();
        let headers = response.headers().clone();
        let etag_header = headers.get("ETag");
        let body = response.bytes().await?;
        let mut body_vec = Vec::new();
        body_vec.extend_from_slice(&body[..]);
        if etag {
            if let Some(etag) = etag_header {
                body_vec = etag.to_str()?.as_bytes().to_vec();
            }
        }
        Ok((body_vec, status_code))
    }

    async fn response_data_to_writer<T: tokio::io::AsyncWrite + Send + Unpin>(
        &self,
        writer: &mut T,
    ) -> Result<u16> {
        use tokio::io::AsyncWriteExt;
        let response = self.response().await?;

        let status_code = response.status();
        let mut stream = response.bytes_stream();

        while let Some(item) = stream.next().await {
            writer.write_all(&item?).await?;
        }

        Ok(status_code.as_u16())
    }

    async fn response_header(&self) -> Result<(Self::HeaderMap, u16)> {
        let response = self.response().await?;
        let status_code = response.status().as_u16();
        let headers = response.headers().clone();
        Ok((headers, status_code))
    }
}

impl<'a> Reqwest<'a> {
    pub fn new<'b>(bucket: &'b Bucket, path: &'b str, command: Command<'b>) -> Reqwest<'b> {
        Reqwest {
            client: Cow::Owned(Self::build_client()),
            bucket,
            path,
            command,
            datetime: Utc::now(),
            sync: false,
        }
    }

    fn build_client() -> reqwest::Client {
        #[allow(unused_mut)]
        let mut client_builder = Client::builder();

        if cfg!(feature = "no-verify-ssl") {
            cfg_if::cfg_if! {
                if #[cfg(feature = "tokio-native-tls")]
                {
                    client_builder = client_builder.danger_accept_invalid_hostnames(true)
                }
            }

            cfg_if::cfg_if! {
                if #[cfg(any(feature = "tokio-native-tls", feature = "tokio-rustls-tls"))]
                {
                    client_builder = client_builder.danger_accept_invalid_certs(true);
                }
            }
        }

        client_builder.build().expect("Could not build client!")
    }
}

#[cfg(test)]
mod tests {
    use crate::bucket::Bucket;
    use crate::command::Command;
    use crate::request::Reqwest;
    use crate::request_trait::Request;
    use anyhow::Result;
    use awscreds::Credentials;
    use http::header::{HOST, RANGE};

    // Fake keys - otherwise using Credentials::default will use actual user
    // credentials if they exist.
    fn fake_credentials() -> Credentials {
        let access_key = "AKIAIOSFODNN7EXAMPLE";
        let secert_key = "wJalrXUtnFEMI/K7MDENG/bPxRfiCYEXAMPLEKEY";
        Credentials::new(Some(access_key), Some(secert_key), None, None, None).unwrap()
    }

    #[test]
    fn url_uses_https_by_default() -> Result<()> {
        let region = "custom-region".parse()?;
        let bucket = Bucket::new("my-first-bucket", region, fake_credentials())?;
        let path = "/my-first/path";
        let request = Reqwest::new(&bucket, path, Command::GetObject);

        assert_eq!(request.url().scheme(), "https");

        let headers = request.headers().unwrap();
        let host = headers.get(HOST).unwrap();

        assert_eq!(*host, "my-first-bucket.custom-region".to_string());
        Ok(())
    }

    #[test]
    fn url_uses_https_by_default_path_style() -> Result<()> {
        let region = "custom-region".parse()?;
        let bucket = Bucket::new_with_path_style("my-first-bucket", region, fake_credentials())?;
        let path = "/my-first/path";
        let request = Reqwest::new(&bucket, path, Command::GetObject);

        assert_eq!(request.url().scheme(), "https");

        let headers = request.headers().unwrap();
        let host = headers.get(HOST).unwrap();

        assert_eq!(*host, "custom-region".to_string());
        Ok(())
    }

    #[test]
    fn url_uses_scheme_from_custom_region_if_defined() -> Result<()> {
        let region = "http://custom-region".parse()?;
        let bucket = Bucket::new("my-second-bucket", region, fake_credentials())?;
        let path = "/my-second/path";
        let request = Reqwest::new(&bucket, path, Command::GetObject);

        assert_eq!(request.url().scheme(), "http");

        let headers = request.headers().unwrap();
        let host = headers.get(HOST).unwrap();
        assert_eq!(*host, "my-second-bucket.custom-region".to_string());
        Ok(())
    }

    #[test]
    fn url_uses_scheme_from_custom_region_if_defined_with_path_style() -> Result<()> {
        let region = "http://custom-region".parse()?;
        let bucket = Bucket::new_with_path_style("my-second-bucket", region, fake_credentials())?;
        let path = "/my-second/path";
        let request = Reqwest::new(&bucket, path, Command::GetObject);

        assert_eq!(request.url().scheme(), "http");

        let headers = request.headers().unwrap();
        let host = headers.get(HOST).unwrap();
        assert_eq!(*host, "custom-region".to_string());

        Ok(())
    }

    #[test]
    fn test_get_object_range_header() -> Result<()> {
        let region = "http://custom-region".parse()?;
        let bucket = Bucket::new_with_path_style("my-second-bucket", region, fake_credentials())?;
        let path = "/my-second/path";

        let request = Reqwest::new(
            &bucket,
            path,
            Command::GetObjectRange {
                start: 0,
                end: None,
            },
        );
        let headers = request.headers().unwrap();
        let range = headers.get(RANGE).unwrap();
        assert_eq!(range, "bytes=0-");

        let request = Reqwest::new(
            &bucket,
            path,
            Command::GetObjectRange {
                start: 0,
                end: Some(1),
            },
        );
        let headers = request.headers().unwrap();
        let range = headers.get(RANGE).unwrap();
        assert_eq!(range, "bytes=0-1");

        Ok(())
    }
}<|MERGE_RESOLUTION|>--- conflicted
+++ resolved
@@ -1,12 +1,8 @@
 extern crate base64;
 extern crate md5;
 
-<<<<<<< HEAD
-=======
 use std::borrow::Cow;
-use std::io::Write;
-
->>>>>>> f4d22bd4
+
 use chrono::{DateTime, Utc};
 use maybe_async::maybe_async;
 use reqwest::{Client, Response};
