#[cfg(feature = "blocking")]
use block_on_proc::block_on;
#[cfg(feature = "tags")]
use minidom::Element;
use serde_xml_rs as serde_xml;
use std::collections::HashMap;
use std::mem;
use std::time::Duration;

use crate::bucket_ops::{BucketConfiguration, CreateBucketResponse};
use crate::client::Client;
use crate::command::{Command, Multipart};
use crate::creds::Credentials;
use crate::region::Region;
use std::str::FromStr;

pub type Query = HashMap<String, String>;

// #[cfg(feature = "with-async-std")]
// use async_std::{fs::File, path::Path};
// #[cfg(feature = "with-tokio")]
// use tokio::fs::File;

#[cfg(feature = "with-async-std")]
use futures_io::{AsyncRead, AsyncWrite};
#[cfg(feature = "with-tokio")]
<<<<<<< HEAD
use tokio::io::{AsyncRead, AsyncWrite};

#[cfg(feature = "sync")]
use crate::blocking::AttoRequest as RequestImpl;
=======
use tokio::io::AsyncRead;
>>>>>>> f4d22bd4
// #[cfg(feature = "sync")]
// use std::fs::File;
#[cfg(feature = "sync")]
use std::io::Read;
// #[cfg(any(feature = "sync", feature = "with-tokio"))]
// use std::path::Path;

use crate::request_trait::Request;
use crate::serde_types::{
    BucketLocationResult, CompleteMultipartUploadData, HeadObjectResult,
    InitiateMultipartUploadResponse, ListBucketResult, ListMultipartUploadsResult, Part,
};
use anyhow::anyhow;
use anyhow::Result;
use http::header::HeaderName;
use http::HeaderMap;

pub const CHUNK_SIZE: usize = 8_388_608; // 8 Mebibytes, min is 5 (5_242_880);

#[derive(Debug, PartialEq)]
pub struct Tag {
    key: String,
    value: String,
}

impl Tag {
    pub fn key(&self) -> String {
        self.key.to_owned()
    }

    pub fn value(&self) -> String {
        self.value.to_owned()
    }
}

/// Instantiate an existing Bucket
///
/// # Example
///
/// ```no_run
/// use s3::bucket::Bucket;
/// use s3::creds::Credentials;
///
/// let bucket_name = "rust-s3-test";
/// let region = "us-east-1".parse().unwrap();
/// let credentials = Credentials::default().unwrap();
///
/// let bucket = Bucket::new(bucket_name, region, credentials);
/// ```
#[derive(Clone, Debug, Eq, PartialEq)]
pub struct Bucket {
    pub name: String,
    pub region: Region,
    pub credentials: Credentials,
    pub extra_headers: HeaderMap,
    pub extra_query: Query,
    pub request_timeout: Option<Duration>,
    path_style: bool,
}

fn validate_expiry(expiry_secs: u32) -> Result<()> {
    if 604800 < expiry_secs {
        return Err(anyhow!(
            "Max expiration for presigned URLs is one week, or 604.800 seconds, got {} instead",
            expiry_secs
        ));
    }
    Ok(())
}

#[cfg_attr(all(feature = "with-tokio", feature = "blocking"), block_on("tokio"))]
#[cfg_attr(
    all(feature = "with-async-std", feature = "blocking"),
    block_on("async-std")
)]
impl Bucket {
    /// Get a presigned url for getting object on a given path
    ///
    /// # Example:
    ///
    /// ```no_run
    /// use s3::bucket::Bucket;
    /// use s3::creds::Credentials;
    ///
    /// let bucket_name = "rust-s3-test";
    /// let region = "us-east-1".parse().unwrap();
    /// let credentials = Credentials::default().unwrap();
    /// let bucket = Bucket::new(bucket_name, region, credentials).unwrap();
    /// #[cfg(feature = "with-reqwest")]
    /// let client = reqwest::Client::new();
    /// #[cfg(feature = "with-surf")]
    /// let client = surf::Client::new();;
    /// #[cfg(feature = "with-attohttpc")]
    /// let client = s3::client::AttoHttpClient;
    ///
    /// let url = bucket.presign_get(&client, "/test.file", 86400).unwrap();
    /// println!("Presigned url: {}", url);
    /// ```
    pub fn presign_get<C: for<'a> Client<'a>, S: AsRef<str>>(
        &self,
        client: &C,
        path: S,
        expiry_secs: u32,
    ) -> Result<String> {
        validate_expiry(expiry_secs)?;
        let request = client.request(self, path.as_ref(), Command::PresignGet { expiry_secs });
        request.presigned()
    }

    /// Get a presigned url for putting object to a given path
    ///
    /// # Example:
    ///
    /// ```no_run
    /// use s3::bucket::Bucket;
    /// use s3::creds::Credentials;
    /// use http::HeaderMap;
    /// use http::header::HeaderName;
    ///
    /// let bucket_name = "rust-s3-test";
    /// let region = "us-east-1".parse().unwrap();
    /// let credentials = Credentials::default().unwrap();
    /// let bucket = Bucket::new(bucket_name, region, credentials).unwrap();
    /// #[cfg(feature = "with-reqwest")]
    /// let client = reqwest::Client::new();
    /// #[cfg(feature = "with-surf")]
    /// let client = surf::Client::new();;
    /// #[cfg(feature = "with-attohttpc")]
    /// let client = s3::client::AttoHttpClient;
    ///
    /// // Add optional custom headers
    /// let mut custom_headers = HeaderMap::new();
    /// custom_headers.insert(
    ///    HeaderName::from_static("custom_header"),
    ///    "custom_value".parse().unwrap(),
    /// );
    ///
    /// let url = bucket.presign_put(&client, "/test.file", 86400, Some(custom_headers)).unwrap();
    /// println!("Presigned url: {}", url);
    /// ```
    pub fn presign_put<C: for<'a> Client<'a>, S: AsRef<str>>(
        &self,
        client: &C,
        path: S,
        expiry_secs: u32,
        custom_headers: Option<HeaderMap>,
    ) -> Result<String> {
        validate_expiry(expiry_secs)?;
        let request = client.request(
            self,
            path.as_ref(),
            Command::PresignPut {
                expiry_secs,
                custom_headers,
            },
        );
        request.presigned()
    }

    /// Get a presigned url for deleting object on a given path
    ///
    /// # Example:
    ///
    /// ```no_run
    /// use s3::bucket::Bucket;
    /// use s3::creds::Credentials;
    ///
    /// let bucket_name = "rust-s3-test";
    /// let region = "us-east-1".parse().unwrap();
    /// let credentials = Credentials::default().unwrap();
    /// let bucket = Bucket::new(bucket_name, region, credentials).unwrap();
    /// #[cfg(feature = "with-reqwest")]
    /// let client = reqwest::Client::new();
    /// #[cfg(feature = "with-surf")]
    /// let client = surf::Client::new();;
    /// #[cfg(feature = "with-attohttpc")]
    /// let client = s3::client::AttoHttpClient;
    ///
    /// let url = bucket.presign_delete(&client, "/test.file", 86400).unwrap();
    /// println!("Presigned url: {}", url);
    /// ```
    pub fn presign_delete<C: for<'a> Client<'a>, S: AsRef<str>>(
        &self,
        client: &C,
        path: S,
        expiry_secs: u32,
    ) -> Result<String> {
        validate_expiry(expiry_secs)?;
        let request = client.request(self, path.as_ref(), Command::PresignDelete { expiry_secs });
        request.presigned()
    }

    /// Create a new `Bucket` and instantiate it
    ///
    /// ```no_run
    /// use s3::{Bucket, BucketConfiguration};
    /// use s3::creds::Credentials;
    /// # use s3::region::Region;
    /// use anyhow::Result;
    ///
    /// # #[tokio::main]
    /// # async fn main() -> Result<()> {
    /// let bucket_name = "rust-s3-test";
    /// let region = "us-east-1".parse()?;
    /// let credentials = Credentials::default()?;
    /// let config = BucketConfiguration::default();
    /// #[cfg(feature = "with-reqwest")]
    /// let client = reqwest::Client::new();
    /// #[cfg(feature = "with-surf")]
    /// let client = surf::Client::new();;
    /// #[cfg(feature = "with-attohttpc")]
    /// let client = s3::client::AttoHttpClient;
    ///
    /// // Async variant with `tokio` or `async-std` features
    /// #[cfg(any(feature = "with-reqwest", feature = "with-surf"))]
    /// let create_bucket_response = Bucket::create(&client, bucket_name, region, credentials, config).await?;
    ///
    /// // `sync` fature will produce an identical method
    /// #[cfg(feature = "with-attohttpc")]
    /// let create_bucket_response = Bucket::create(&client, bucket_name, region, credentials, config)?;
    ///
    /// # let region: Region = "us-east-1".parse()?;
    /// # let credentials = Credentials::default()?;
    /// # let config = BucketConfiguration::default();
    /// // Blocking variant, generated with `blocking` feature in combination
    /// // with `tokio` or `async-std` features.
    /// #[cfg(feature = "blocking")]
    /// let create_bucket_response = Bucket::create_blocking(&client, bucket_name, region, credentials, config)?;
    /// # Ok(())
    /// # }
    /// ```
    #[maybe_async::maybe_async]
    pub async fn create<C: for<'a> Client<'a>>(
        client: &C,
        name: &str,
        region: Region,
        credentials: Credentials,
        config: BucketConfiguration,
    ) -> Result<CreateBucketResponse> {
        let mut config = config;
        config.set_region(region.clone());
        let command = Command::CreateBucket { config };
        let bucket = Bucket::new(name, region, credentials)?;
        let request = client.request(&bucket, "", command);
        let (data, response_code) = request.response_data(false).await?;
        let response_text = std::str::from_utf8(&data)?;
        drop(request);
        Ok(CreateBucketResponse {
            bucket,
            response_text: response_text.to_string(),
            response_code,
        })
    }

    /// Create a new `Bucket` with path style and instantiate it
    ///
    /// ```no_run
    /// use s3::{Bucket, BucketConfiguration};
    /// use s3::creds::Credentials;
    /// # use s3::region::Region;
    /// use anyhow::Result;
    ///
    /// # #[tokio::main]
    /// # async fn main() -> Result<()> {
    /// let bucket_name = "rust-s3-test";
    /// let region = "us-east-1".parse()?;
    /// let credentials = Credentials::default()?;
    /// let config = BucketConfiguration::default();
    /// #[cfg(feature = "with-reqwest")]
    /// let client = reqwest::Client::new();
    /// #[cfg(feature = "with-surf")]
    /// let client = surf::Client::new();;
    /// #[cfg(feature = "with-attohttpc")]
    /// let client = s3::client::AttoHttpClient;
    ///
    /// // Async variant with `tokio` or `async-std` features
    /// #[cfg(any(feature = "with-reqwest", feature = "with-surf"))]
    /// let create_bucket_response = Bucket::create_with_path_style(&client, bucket_name, region, credentials, config).await?;
    ///
    /// // `sync` fature will produce an identical method
    /// #[cfg(feature = "with-attohttpc")]
    /// let create_bucket_response = Bucket::create_with_path_style(&client, bucket_name, region, credentials, config)?;
    ///
    /// # let region: Region = "us-east-1".parse()?;
    /// # let credentials = Credentials::default()?;
    /// # let config = BucketConfiguration::default();
    /// // Blocking variant, generated with `blocking` feature in combination
    /// // with `tokio` or `async-std` features.
    /// #[cfg(feature = "blocking")]
    /// let create_bucket_response = Bucket::create_with_path_style_blocking(&client, bucket_name, region, credentials, config)?;
    /// # Ok(())
    /// # }
    /// ```
    #[maybe_async::maybe_async]
    pub async fn create_with_path_style<C: for<'a> Client<'a>>(
        client: &C,
        name: &str,
        region: Region,
        credentials: Credentials,
        config: BucketConfiguration,
    ) -> Result<CreateBucketResponse> {
        let mut config = config;
        config.set_region(region.clone());
        let command = Command::CreateBucket { config };
        let bucket = Bucket::new_with_path_style(name, region, credentials)?;
        let request = client.request(&bucket, "", command);
        let (data, response_code) = request.response_data(false).await?;
        let response_text = std::str::from_utf8(&data)?;
        drop(request);
        Ok(CreateBucketResponse {
            bucket,
            response_text: response_text.to_string(),
            response_code,
        })
    }

    /// Delete existing `Bucket`
    ///
    /// # Example
    /// ```rust,no_run
    /// use s3::Bucket;
    /// use s3::creds::Credentials;
    /// use anyhow::Result;
    ///
    /// # #[tokio::main]
    /// # async fn main() -> Result<()> {
    /// let bucket_name = "rust-s3-test";
    /// let region = "us-east-1".parse().unwrap();
    /// let credentials = Credentials::default().unwrap();
    /// let bucket = Bucket::new(bucket_name, region, credentials).unwrap();
    /// #[cfg(feature = "with-reqwest")]
    /// let client = reqwest::Client::new();
    /// #[cfg(feature = "with-surf")]
    /// let client = surf::Client::new();;
    /// #[cfg(feature = "with-attohttpc")]
    /// let client = s3::client::AttoHttpClient;
    ///
    /// // Async variant with `tokio` or `async-std` features
    /// #[cfg(any(feature = "with-reqwest", feature = "with-surf"))]
    /// bucket.delete(&client).await.unwrap();
    /// // `sync` fature will produce an identical method
    ///
    /// #[cfg(feature = "with-attohttpc")]
    /// bucket.delete(&client).unwrap();
    /// // Blocking variant, generated with `blocking` feature in combination
    /// // with `tokio` or `async-std` features.
    ///
    /// #[cfg(feature = "blocking")]
    /// bucket.delete_blocking(&client).unwrap();
    ///
    /// # Ok(())
    /// # }
    /// ```
    #[maybe_async::maybe_async]
    pub async fn delete<C: for<'a> Client<'a>>(&self, client: &C) -> Result<u16> {
        let command = Command::DeleteBucket;
        let request = client.request(self, "", command);
        let (_, response_code) = request.response_data(false).await?;
        Ok(response_code)
    }

    /// Instantiate an existing `Bucket`.
    ///
    /// # Example
    /// ```no_run
    /// use s3::bucket::Bucket;
    /// use s3::creds::Credentials;
    ///
    /// // Fake  credentials so we don't access user's real credentials in tests
    /// let bucket_name = "rust-s3-test";
    /// let region = "us-east-1".parse().unwrap();
    /// let credentials = Credentials::default().unwrap();
    ///
    /// let bucket = Bucket::new(bucket_name, region, credentials).unwrap();
    /// ```
    pub fn new(name: &str, region: Region, credentials: Credentials) -> Result<Bucket> {
        Ok(Bucket {
            name: name.into(),
            region,
            credentials,
            extra_headers: HeaderMap::new(),
            extra_query: HashMap::new(),
            request_timeout: None,
            path_style: false,
        })
    }

    /// Instantiate a public existing `Bucket`.
    ///
    /// # Example
    /// ```no_run
    /// use s3::bucket::Bucket;
    /// use s3::creds::Credentials;
    ///
    /// let bucket_name = "rust-s3-test";
    /// let region = "us-east-1".parse().unwrap();
    ///
    /// let bucket = Bucket::new_public(bucket_name, region).unwrap();
    /// ```
    pub fn new_public(name: &str, region: Region) -> Result<Bucket> {
        Ok(Bucket {
            name: name.into(),
            region,
            credentials: Credentials::anonymous()?,
            extra_headers: HeaderMap::new(),
            extra_query: HashMap::new(),
            request_timeout: None,
            path_style: false,
        })
    }

    /// Instantiate an existing `Bucket` with path style addressing. Useful for compatibility with some storage APIs, like MinIO.
    ///
    /// # Example
    /// ```no_run
    /// use s3::bucket::Bucket;
    /// use s3::creds::Credentials;
    ///
    /// let bucket_name = "rust-s3-test";
    /// let region = "us-east-1".parse().unwrap();
    /// let credentials = Credentials::default().unwrap();
    ///
    /// let bucket = Bucket::new_with_path_style(bucket_name, region, credentials).unwrap();
    /// ```
    pub fn new_with_path_style(
        name: &str,
        region: Region,
        credentials: Credentials,
    ) -> Result<Bucket> {
        Ok(Bucket {
            name: name.into(),
            region,
            credentials,
            extra_headers: HeaderMap::new(),
            extra_query: HashMap::new(),
            request_timeout: None,
            path_style: true,
        })
    }

    /// Instantiate a public existing `Bucket` with path style addressing. Useful for compatibility with some storage APIs, like MinIO.
    ///
    /// # Example
    /// ```no_run
    /// use s3::bucket::Bucket;
    /// use s3::creds::Credentials;
    ///
    /// let bucket_name = "rust-s3-test";
    /// let region = "us-east-1".parse().unwrap();
    ///
    /// let bucket = Bucket::new_public_with_path_style(bucket_name, region).unwrap();
    /// ```
    pub fn new_public_with_path_style(name: &str, region: Region) -> Result<Bucket> {
        Ok(Bucket {
            name: name.into(),
            region,
            credentials: Credentials::anonymous()?,
            extra_headers: HeaderMap::new(),
            extra_query: HashMap::new(),
            request_timeout: None,
            path_style: true,
        })
    }

    /// Copy file from an S3 path, internally within the same bucket.
    ///
    /// # Example:
    ///
    /// ```rust,no_run
    /// use s3::bucket::Bucket;
    /// use s3::creds::Credentials;
    /// use anyhow::Result;
    ///
    /// # #[tokio::main]
    /// # async fn main() -> Result<()> {
    ///
    /// let bucket_name = "rust-s3-test";
    /// let region = "us-east-1".parse()?;
    /// let credentials = Credentials::default()?;
    /// let bucket = Bucket::new(bucket_name, region, credentials)?;
    /// #[cfg(feature = "with-reqwest")]
    /// let client = reqwest::Client::new();
    /// #[cfg(feature = "with-surf")]
    /// let client = surf::Client::new();;
    /// #[cfg(feature = "with-attohttpc")]
    /// let client = s3::client::AttoHttpClient;
    ///
    /// // Async variant with `tokio` or `async-std` features
    /// #[cfg(any(feature = "with-reqwest", feature = "with-surf"))]
    /// let code = bucket.copy_object_internal(&client, "/from.file", "/to.file").await?;
    ///
    /// // `sync` feature will produce an identical method
    /// #[cfg(feature = "with-attohttpc")]
    /// let code = bucket.copy_object_internal(&client, "/from.file", "/to.file")?;
    ///
    /// # Ok(())
    /// # }
    /// ```
    #[maybe_async::maybe_async]
    pub async fn copy_object_internal<C: for<'a> Client<'a>, F: AsRef<str>, T: AsRef<str>>(
        &self,
        client: &C,
        from: F,
        to: T,
    ) -> Result<u16> {
        let fq_from = {
            let from = from.as_ref();
            let from = from.strip_prefix('/').unwrap_or(from);
            format!("{bucket}/{path}", bucket = self.name(), path = from)
        };
        self.copy_object(client, fq_from, to).await
    }

    #[maybe_async::maybe_async]
    async fn copy_object<C: for<'a> Client<'a>, F: AsRef<str>, T: AsRef<str>>(
        &self,
        client: &C,
        from: F,
        to: T,
    ) -> Result<u16> {
        let command = Command::CopyObject {
            from: from.as_ref(),
        };
        let request = client.request(self, to.as_ref(), command);
        let (_, code) = request.response_data(false).await?;
        Ok(code)
    }

    /// Gets file from an S3 path.
    ///
    /// # Example:
    ///
    /// ```rust,no_run
    /// use s3::bucket::Bucket;
    /// use s3::creds::Credentials;
    /// use anyhow::Result;
    ///
    /// # #[tokio::main]
    /// # async fn main() -> Result<()> {
    ///
    /// let bucket_name = "rust-s3-test";
    /// let region = "us-east-1".parse()?;
    /// let credentials = Credentials::default()?;
    /// let bucket = Bucket::new(bucket_name, region, credentials)?;
    /// #[cfg(feature = "with-reqwest")]
    /// let client = reqwest::Client::new();
    /// #[cfg(feature = "with-surf")]
    /// let client = surf::Client::new();;
    /// #[cfg(feature = "with-attohttpc")]
    /// let client = s3::client::AttoHttpClient;
    ///
    /// // Async variant with `tokio` or `async-std` features
    /// #[cfg(any(feature = "with-reqwest", feature = "with-surf"))]
    /// let (data, code) = bucket.get_object(&client, "/test.file").await?;
    ///
    /// // `sync` feature will produce an identical method
    /// #[cfg(feature = "with-attohttpc")]
    /// let (data, code) = bucket.get_object(&client, "/test.file")?;
    ///
    /// // Blocking variant, generated with `blocking` feature in combination
    /// // with `tokio` or `async-std` features.
    /// #[cfg(feature = "blocking")]
    /// let (data, code) = bucket.get_object_blocking(&client, "/test.file")?;
    /// # Ok(())
    /// # }
    /// ```
    #[maybe_async::maybe_async]
    pub async fn get_object<C: for<'a> Client<'a>, S: AsRef<str>>(
        &self,
        client: &C,
        path: S,
    ) -> Result<(Vec<u8>, u16)> {
        let command = Command::GetObject;
        let request = client.request(self, path.as_ref(), command);
        request.response_data(false).await
    }

    /// Gets torrent from an S3 path.
    ///
    /// # Example:
    ///
    /// ```rust,no_run
    /// use s3::bucket::Bucket;
    /// use s3::creds::Credentials;
    /// use anyhow::Result;
    ///
    /// # #[tokio::main]
    /// # async fn main() -> Result<()> {
    ///
    /// let bucket_name = "rust-s3-test";
    /// let region = "us-east-1".parse()?;
    /// let credentials = Credentials::default()?;
    /// let bucket = Bucket::new(bucket_name, region, credentials)?;
    /// #[cfg(feature = "with-reqwest")]
    /// let client = reqwest::Client::new();
    /// #[cfg(feature = "with-surf")]
    /// let client = surf::Client::new();;
    /// #[cfg(feature = "with-attohttpc")]
    /// let client = s3::client::AttoHttpClient;
    ///
    /// // Async variant with `tokio` or `async-std` features
    /// #[cfg(any(feature = "with-reqwest", feature = "with-surf"))]
    /// let (data, code) = bucket.get_object_torrent(&client, "/test.file").await?;
    ///
    /// // `sync` feature will produce an identical method
    /// #[cfg(feature = "with-attohttpc")]
    /// let (data, code) = bucket.get_object_torrent(&client, "/test.file")?;
    ///
    /// // Blocking variant, generated with `blocking` feature in combination
    /// // with `tokio` or `async-std` features.
    /// #[cfg(feature = "blocking")]
    /// let (data, code) = bucket.get_object_torrent_blocking(&client, "/test.file")?;
    /// # Ok(())
    /// # }
    /// ```
    #[maybe_async::maybe_async]
    pub async fn get_object_torrent<C: for<'a> Client<'a>, S: AsRef<str>>(
        &self,
        client: &C,
        path: S,
    ) -> Result<(Vec<u8>, u16)> {
        let command = Command::GetObjectTorrent;
        let request = client.request(self, path.as_ref(), command);
        request.response_data(false).await
    }

    /// Gets specified inclusive byte range of file from an S3 path.
    ///
    /// # Example:
    ///
    /// ```rust,no_run
    /// use s3::bucket::Bucket;
    /// use s3::creds::Credentials;
    /// use anyhow::Result;
    ///
    /// # #[tokio::main]
    /// # async fn main() -> Result<()> {
    ///
    /// let bucket_name = "rust-s3-test";
    /// let region = "us-east-1".parse()?;
    /// let credentials = Credentials::default()?;
    /// let bucket = Bucket::new(bucket_name, region, credentials)?;
    /// #[cfg(feature = "with-reqwest")]
    /// let client = reqwest::Client::new();
    /// #[cfg(feature = "with-surf")]
    /// let client = surf::Client::new();;
    /// #[cfg(feature = "with-attohttpc")]
    /// let client = s3::client::AttoHttpClient;
    ///
    /// // Async variant with `tokio` or `async-std` features
    /// #[cfg(any(feature = "with-reqwest", feature = "with-surf"))]
    /// let (data, code) = bucket.get_object_range(&client, "/test.file", 0, Some(31)).await?;
    ///
    /// // `sync` feature will produce an identical method
    /// #[cfg(feature = "with-attohttpc")]
    /// let (data, code) = bucket.get_object_range(&client, "/test.file", 0, Some(31))?;
    ///
    /// // Blocking variant, generated with `blocking` feature in combination
    /// // with `tokio` or `async-std` features.
    /// #[cfg(feature = "blocking")]
    /// let (data, code) = bucket.get_object_range_blocking(&client, "/test.file", 0, Some(31))?;
    /// #
    /// # Ok(())
    /// # }
    /// ```
    #[maybe_async::maybe_async]
    pub async fn get_object_range<C: for<'a> Client<'a>, S: AsRef<str>>(
        &self,
        client: &C,
        path: S,
        start: u64,
        end: Option<u64>,
    ) -> Result<(Vec<u8>, u16)> {
        if let Some(end) = end {
            assert!(start < end);
        }

        let command = Command::GetObjectRange { start, end };
        let request = client.request(self, path.as_ref(), command);
        request.response_data(false).await
    }

    /// Stream file from S3 path to a local file, generic over T: Write.
    ///
    /// # Example:
    ///
    /// ```rust,no_run
    /// use s3::bucket::Bucket;
    /// use s3::creds::Credentials;
    /// use anyhow::Result;
    /// use std::fs::File;
    ///
    /// # #[tokio::main]
    /// # async fn main() -> Result<()> {
    ///
    /// let bucket_name = "rust-s3-test";
    /// let region = "us-east-1".parse()?;
    /// let credentials = Credentials::default()?;
    /// let bucket = Bucket::new(bucket_name, region, credentials)?;
    /// #[cfg(feature = "with-reqwest")]
    /// let client = reqwest::Client::new();
    /// #[cfg(feature = "with-surf")]
    /// let client = surf::Client::new();;
    /// #[cfg(feature = "with-attohttpc")]
    /// let client = s3::client::AttoHttpClient;
    /// let mut output_file = File::create("output_file").expect("Unable to create file");
    ///
    /// // Async variant with `tokio` or `async-std` features
    /// #[cfg(any(feature = "with-reqwest", feature = "with-surf"))]
    /// let status_code = bucket.get_object_stream(&client, "/test.file", &mut output_file).await?;
    ///
    /// // `sync` feature will produce an identical method
    /// #[cfg(feature = "with-attohttpc")]
    /// let status_code = bucket.get_object_stream(&client, "/test.file", &mut output_file)?;
    ///
    /// // Blocking variant, generated with `blocking` feature in combination
    /// // with `tokio` or `async-std` features.
    /// #[cfg(feature = "blocking")]
    /// let status_code = bucket.get_object_stream_blocking(&client, "/test.file", &mut output_file)?;
    /// #
    /// # Ok(())
    /// # }
    /// ```
<<<<<<< HEAD
    #[maybe_async::async_impl]
    pub async fn get_object_stream<T: AsyncWrite + Send + Unpin, S: AsRef<str>>(
=======
    #[maybe_async::maybe_async]
    pub async fn get_object_stream<
        C: for<'a> Client<'a>,
        T: std::io::Write + Send,
        S: AsRef<str>,
    >(
>>>>>>> f4d22bd4
        &self,
        client: &C,
        path: S,
        writer: &mut T,
    ) -> Result<u16> {
        let command = Command::GetObject;
        let request = client.request(self, path.as_ref(), command);
        request.response_data_to_writer(writer).await
    }

    #[maybe_async::sync_impl]
    pub async fn get_object_stream<T: std::io::Write + Send, S: AsRef<str>>(
        &self,
        path: S,
        writer: &mut T,
    ) -> Result<u16> {
        let command = Command::GetObject;
        let request = RequestImpl::new(self, path.as_ref(), command);
        request.response_data_to_writer(writer)
    }

    /// Stream file from local path to s3, generic over T: Write.
    ///
    /// # Example:
    ///
    /// ```rust,no_run
    /// use s3::bucket::Bucket;
    /// use s3::creds::Credentials;
    /// use anyhow::Result;
    /// use std::fs::File;
    /// use std::io::Write;
    ///
    /// # #[tokio::main]
    /// # async fn main() -> Result<()> {
    ///
    /// let bucket_name = "rust-s3-test";
    /// let region = "us-east-1".parse()?;
    /// let credentials = Credentials::default()?;
    /// let bucket = Bucket::new(bucket_name, region, credentials)?;
    /// let path = "path";
    /// let test: Vec<u8> = (0..1000).map(|_| 42).collect();
    /// let mut file = File::create(path)?;
    /// file.write_all(&test)?;
    /// #[cfg(feature = "with-reqwest")]
    /// let client = reqwest::Client::new();
    /// #[cfg(feature = "with-surf")]
    /// let client = surf::Client::new();;
    /// #[cfg(feature = "with-attohttpc")]
    /// let client = s3::client::AttoHttpClient;
    ///
    /// #[cfg(feature = "with-reqwest")]
    /// let mut path = tokio::fs::File::open(path).await?;
    ///
    /// #[cfg(feature = "with-surf")]
    /// let mut path = async_std::fs::File::open(path).await?;
    /// // Async variant with `tokio` or `async-std` features
<<<<<<< HEAD
    /// // Generic over futures_io::AsyncRead|tokio::io::AsyncRead + Unpin
    /// let status_code = bucket.put_object_stream(&mut path, "/path").await?;
=======
    /// // Generic over futures::io::AsyncRead|tokio::io::AsyncRead + Unpin
    /// #[cfg(any(feature = "with-reqwest", feature = "with-surf"))]
    /// let status_code = bucket.put_object_stream(&client, &mut path, "/path").await?;
>>>>>>> f4d22bd4
    ///
    /// // `sync` feature will produce an identical method
    /// #[cfg(feature = "with-attohttpc")]
    /// // Generic over std::io::Read
    /// let status_code = bucket.put_object_stream(&client, &mut path, "/path")?;
    ///
    /// // Blocking variant, generated with `blocking` feature in combination
    /// // with `tokio` or `async-std` features.
    /// #[cfg(feature = "blocking")]
    /// let status_code = bucket.put_object_stream_blocking(&client, &mut path, "/path")?;
    /// #
    /// # Ok(())
    /// # }
    /// ```
    #[maybe_async::async_impl]
    pub async fn put_object_stream<C: for<'a> Client<'a>, R: AsyncRead + Unpin>(
        &self,
        client: &C,
        reader: &mut R,
        s3_path: impl AsRef<str>,
    ) -> Result<u16> {
        self._put_object_stream(client, reader, s3_path.as_ref())
            .await
    }

    #[maybe_async::sync_impl]
    pub fn put_object_stream<C: for<'a> Client<'a>, R: Read>(
        &self,
        client: &C,
        reader: &mut R,
        s3_path: impl AsRef<str>,
    ) -> Result<u16> {
        self._put_object_stream(client, reader, s3_path.as_ref())
    }

    #[maybe_async::async_impl]
    async fn _put_object_stream<C: for<'a> Client<'a>, R: AsyncRead + Unpin>(
        &self,
        client: &C,
        reader: &mut R,
        s3_path: &str,
    ) -> Result<u16> {
        let command = Command::InitiateMultipartUpload;
        let request = client.request(self, s3_path, command);
        let (data, code) = request.response_data(false).await?;
        let msg: InitiateMultipartUploadResponse =
            serde_xml::from_str(std::str::from_utf8(data.as_slice())?)?;
        let path = msg.key;
        let upload_id = &msg.upload_id;

        let mut part_number: u32 = 0;
        let mut etags = Vec::new();
        loop {
            let chunk = crate::utils::read_chunk(reader).await?;

            if chunk.len() < CHUNK_SIZE {
                if part_number == 0 {
                    // Files is not big enough for multipart upload, going with regular put_object
                    self.abort_upload(client, &path, upload_id).await?;

                    self.put_object(client, s3_path, chunk.as_slice()).await?;
                } else {
                    part_number += 1;
                    let command = Command::PutObject {
                        // part_number,
                        content: &chunk,
                        content_type: "application/octet-stream",
                        multipart: Some(Multipart::new(part_number, upload_id)), // upload_id: &msg.upload_id,
                    };
                    let request = client.request(self, &path, command);
                    let (data, _code) = request.response_data(true).await?;
                    let etag = std::str::from_utf8(data.as_slice())?;
                    etags.push(etag.to_string());
                    let inner_data = etags
                        .clone()
                        .into_iter()
                        .enumerate()
                        .map(|(i, x)| Part {
                            etag: x,
                            part_number: i as u32 + 1,
                        })
                        .collect::<Vec<Part>>();
                    let data = CompleteMultipartUploadData { parts: inner_data };
                    let complete = Command::CompleteMultipartUpload {
                        upload_id: &msg.upload_id,
                        data,
                    };
                    let complete_request = client.request(self, &path, complete);
                    let (_data, _code) = complete_request.response_data(false).await?;
                    // let response = std::str::from_utf8(data.as_slice())?;
                }
                break;
            } else {
                part_number += 1;
                let command = Command::PutObject {
                    // part_number,
                    content: &chunk,
                    content_type: "application/octet-stream",
                    multipart: Some(Multipart::new(part_number, upload_id)), // upload_id: &msg.upload_id,
                };
                let request = client.request(self, &path, command);
                let (data, _code) = request.response_data(true).await?;
                let etag = std::str::from_utf8(data.as_slice())?;
                etags.push(etag.to_string());
            }
        }
        Ok(code)
    }

    #[maybe_async::sync_impl]
    fn _put_object_stream<C: for<'a> Client<'a>, R: Read>(
        &self,
        client: &C,
        reader: &mut R,
        s3_path: &str,
    ) -> Result<u16> {
        let command = Command::InitiateMultipartUpload;
        let request = client.request(self, s3_path, command);
        let (data, code) = request.response_data(false)?;
        let msg: InitiateMultipartUploadResponse =
            serde_xml::from_str(std::str::from_utf8(data.as_slice())?)?;

        let path = msg.key;
        let upload_id = &msg.upload_id;

        let mut part_number: u32 = 0;
        let mut etags = Vec::new();
        loop {
            let chunk = crate::utils::read_chunk(reader)?;

            if chunk.len() < CHUNK_SIZE {
                if part_number == 0 {
                    // Files is not big enough for multipart upload, going with regular put_object
                    self.abort_upload(client, &path, upload_id)?;

                    self.put_object(client, s3_path, chunk.as_slice())?;
                } else {
                    part_number += 1;
                    let command = Command::PutObject {
                        // part_number,
                        content: &chunk,
                        content_type: "application/octet-stream",
                        multipart: Some(Multipart::new(part_number, upload_id)), // upload_id: &msg.upload_id,
                    };
                    let request = client.request(self, &path, command);
                    let (data, _code) = request.response_data(true)?;
                    let etag = std::str::from_utf8(data.as_slice())?;
                    etags.push(etag.to_string());
                    let inner_data = etags
                        .into_iter()
                        .enumerate()
                        .map(|(i, x)| Part {
                            etag: x,
                            part_number: i as u32 + 1,
                        })
                        .collect::<Vec<Part>>();
                    let data = CompleteMultipartUploadData { parts: inner_data };
                    let complete = Command::CompleteMultipartUpload {
                        upload_id: &msg.upload_id,
                        data,
                    };
                    let complete_request = client.request(self, &path, complete);
                    let (_data, _code) = complete_request.response_data(false)?;
                    // let response = std::str::from_utf8(data.as_slice())?;
                }
                break;
            } else {
                part_number += 1;
                let command = Command::PutObject {
                    content: &chunk,
                    content_type: "application/octet-stream",
                    multipart: Some(Multipart::new(part_number, upload_id)),
                };
                let request = client.request(self, &path, command);
                let (data, _code) = request.response_data(true)?;
                let etag = std::str::from_utf8(data.as_slice())?;
                etags.push(etag.to_string());
            }
        }
        Ok(code)
    }

    /// Get Bucket location.
    ///
    /// # Example:
    ///
    /// ```no_run
    /// use s3::bucket::Bucket;
    /// use s3::creds::Credentials;
    /// use anyhow::Result;
    ///
    /// # #[tokio::main]
    /// # async fn main() -> Result<()> {
    ///
    /// let bucket_name = "rust-s3-test";
    /// let region = "us-east-1".parse()?;
    /// let credentials = Credentials::default()?;
    /// let bucket = Bucket::new(bucket_name, region, credentials)?;
    /// #[cfg(feature = "with-reqwest")]
    /// let client = reqwest::Client::new();
    /// #[cfg(feature = "with-surf")]
    /// let client = surf::Client::new();;
    /// #[cfg(feature = "with-attohttpc")]
    /// let client = s3::client::AttoHttpClient;
    ///
    /// // Async variant with `tokio` or `async-std` features
    /// #[cfg(any(feature = "with-reqwest", feature = "with-surf"))]
    /// let (region, status_code) = bucket.location(&client).await?;
    ///
    /// // `sync` feature will produce an identical method
    /// #[cfg(feature = "with-attohttpc")]
    /// let (region, status_code) = bucket.location(&client)?;
    ///
    /// // Blocking variant, generated with `blocking` feature in combination
    /// // with `tokio` or `async-std` features.
    /// #[cfg(feature = "blocking")]
    /// let (region, status_code) = bucket.location_blocking(&client)?;
    /// #
    /// # Ok(())
    /// # }
    /// ```
    #[maybe_async::maybe_async]
    pub async fn location<C: for<'a> Client<'a>>(&self, client: &C) -> Result<(Region, u16)> {
        let request = client.request(self, "?location", Command::GetBucketLocation);
        let result = request.response_data(false).await?;
        let region_string = String::from_utf8_lossy(&result.0);
        let region = match serde_xml::from_reader(region_string.as_bytes()) {
            Ok(r) => {
                let location_result: BucketLocationResult = r;
                location_result.region.parse()?
            }
            Err(e) => {
                if result.1 == 200 {
                    Region::Custom {
                        region: "Custom".to_string(),
                        endpoint: "".to_string(),
                    }
                } else {
                    Region::Custom {
                        region: format!("Error encountered : {}", e),
                        endpoint: "".to_string(),
                    }
                }
            }
        };
        Ok((region, result.1))
    }

    /// Delete file from an S3 path.
    ///
    /// # Example:
    ///
    /// ```no_run
    /// use s3::bucket::Bucket;
    /// use s3::creds::Credentials;
    /// use anyhow::Result;
    ///
    /// # #[tokio::main]
    /// # async fn main() -> Result<()> {
    /// #[cfg(feature = "with-reqwest")]
    /// let client = reqwest::Client::new();
    /// #[cfg(feature = "with-surf")]
    /// let client = surf::Client::new();;
    /// #[cfg(feature = "with-attohttpc")]
    /// let client = s3::client::AttoHttpClient;
    ///
    /// let bucket_name = "rust-s3-test";
    /// let region = "us-east-1".parse()?;
    /// let credentials = Credentials::default()?;
    /// let bucket = Bucket::new(bucket_name, region, credentials)?;
    ///
    /// // Async variant with `tokio` or `async-std` features
    /// #[cfg(any(feature = "with-reqwest", feature = "with-surf"))]
    /// let (_, code) = bucket.delete_object(&client, "/test.file").await?;
    ///
    /// // `sync` feature will produce an identical method
    /// #[cfg(feature = "with-attohttpc")]
    /// let (_, code) = bucket.delete_object(&client, "/test.file")?;
    ///
    /// // Blocking variant, generated with `blocking` feature in combination
    /// // with `tokio` or `async-std` features.
    /// #[cfg(feature = "blocking")]
    /// let (_, code) = bucket.delete_object_blocking(&client, "/test.file")?;
    /// #
    /// # Ok(())
    /// # }
    /// ```
    #[maybe_async::maybe_async]
    pub async fn delete_object<C: for<'a> Client<'a>, S: AsRef<str>>(
        &self,
        client: &C,
        path: S,
    ) -> Result<(Vec<u8>, u16)> {
        let command = Command::DeleteObject;
        let request = client.request(self, path.as_ref(), command);
        request.response_data(false).await
    }

    /// Head object from S3.
    ///
    /// # Example:
    ///
    /// ```no_run
    /// use s3::bucket::Bucket;
    /// use s3::creds::Credentials;
    /// use anyhow::Result;
    ///
    /// # #[tokio::main]
    /// # async fn main() -> Result<()> {
    ///
    /// let bucket_name = "rust-s3-test";
    /// let region = "us-east-1".parse()?;
    /// let credentials = Credentials::default()?;
    /// let bucket = Bucket::new(bucket_name, region, credentials)?;
    /// #[cfg(feature = "with-reqwest")]
    /// let client = reqwest::Client::new();
    /// #[cfg(feature = "with-surf")]
    /// let client = surf::Client::new();;
    /// #[cfg(feature = "with-attohttpc")]
    /// let client = s3::client::AttoHttpClient;
    ///
    /// // Async variant with `tokio` or `async-std` features
    /// #[cfg(any(feature = "with-reqwest", feature = "with-surf"))]
    /// let (head_object_result, code) = bucket.head_object(&client, "/test.png").await?;
    ///
    /// // `sync` feature will produce an identical method
    /// #[cfg(feature = "with-attohttpc")]
    /// let (head_object_result, code) = bucket.head_object(&client, "/test.png")?;
    ///
    /// // Blocking variant, generated with `blocking` feature in combination
    /// // with `tokio` or `async-std` features.
    /// #[cfg(feature = "blocking")]
    /// let (head_object_result, code) = bucket.head_object_blocking(&client, "/test.png")?;
    /// #
    /// # Ok(())
    /// # }
    /// ```
    #[maybe_async::maybe_async]
    pub async fn head_object<C: for<'a> Client<'a>, S: AsRef<str>>(
        &self,
        client: &C,
        path: S,
    ) -> Result<(HeadObjectResult, u16)>
    where
        for<'a> <<C as Client<'a>>::Request as Request>::HeaderMap: Into<HeadObjectResult>,
    {
        let command = Command::HeadObject;
        let request = client.request(self, path.as_ref(), command);
        let (headers, status) = request.response_header().await?;
        let header_object: HeadObjectResult = headers.into();
        Ok((header_object, status))
    }

    /// Put into an S3 bucket, with explicit content-type.
    ///
    /// # Example:
    ///
    /// ```no_run
    /// use s3::bucket::Bucket;
    /// use s3::creds::Credentials;
    /// use anyhow::Result;
    ///
    /// # #[tokio::main]
    /// # async fn main() -> Result<()> {
    ///
    /// let bucket_name = "rust-s3-test";
    /// let region = "us-east-1".parse()?;
    /// let credentials = Credentials::default()?;
    /// let bucket = Bucket::new(bucket_name, region, credentials)?;
    /// let content = "I want to go to S3".as_bytes();
    /// #[cfg(feature = "with-reqwest")]
    /// let client = reqwest::Client::new();
    /// #[cfg(feature = "with-surf")]
    /// let client = surf::Client::new();;
    /// #[cfg(feature = "with-attohttpc")]
    /// let client = s3::client::AttoHttpClient;
    ///
    /// // Async variant with `tokio` or `async-std` features
    /// #[cfg(any(feature = "with-reqwest", feature = "with-surf"))]
    /// let (_, code) = bucket.put_object_with_content_type(&client, "/test.file", content, "text/plain").await?;
    ///
    /// // `sync` feature will produce an identical method
    /// #[cfg(feature = "with-attohttpc")]
    /// let (_, code) = bucket.put_object_with_content_type(&client, "/test.file", content, "text/plain")?;
    ///
    /// // Blocking variant, generated with `blocking` feature in combination
    /// // with `tokio` or `async-std` features.
    /// #[cfg(feature = "blocking")]
    /// let (_, code) = bucket.put_object_with_content_type_blocking(&client, "/test.file", content, "text/plain")?;
    /// #
    /// # Ok(())
    /// # }
    /// ```
    #[maybe_async::maybe_async]
    pub async fn put_object_with_content_type<C: for<'a> Client<'a>, S: AsRef<str>>(
        &self,
        client: &C,
        path: S,
        content: &[u8],
        content_type: &str,
    ) -> Result<(Vec<u8>, u16)> {
        let command = Command::PutObject {
            content,
            content_type,
            multipart: None,
        };
        let request = client.request(self, path.as_ref(), command);
        request.response_data(true).await
    }

    /// Put into an S3 bucket.
    ///
    /// # Example:
    ///
    /// ```no_run
    /// use s3::bucket::Bucket;
    /// use s3::creds::Credentials;
    /// use anyhow::Result;
    ///
    /// # #[tokio::main]
    /// # async fn main() -> Result<()> {
    ///
    /// let bucket_name = "rust-s3-test";
    /// let region = "us-east-1".parse()?;
    /// let credentials = Credentials::default()?;
    /// let bucket = Bucket::new(bucket_name, region, credentials)?;
    /// let content = "I want to go to S3".as_bytes();
    /// #[cfg(feature = "with-reqwest")]
    /// let client = reqwest::Client::new();
    /// #[cfg(feature = "with-surf")]
    /// let client = surf::Client::new();;
    /// #[cfg(feature = "with-attohttpc")]
    /// let client = s3::client::AttoHttpClient;
    ///
    /// // Async variant with `tokio` or `async-std` features
    /// #[cfg(any(feature = "with-reqwest", feature = "with-surf"))]
    /// let (_, code) = bucket.put_object(&client, "/test.file", content).await?;
    ///
    /// // `sync` feature will produce an identical method
    /// #[cfg(feature = "with-attohttpc")]
    /// let (_, code) = bucket.put_object(&client, "/test.file", content)?;
    ///
    /// // Blocking variant, generated with `blocking` feature in combination
    /// // with `tokio` or `async-std` features.
    /// #[cfg(feature = "blocking")]
    /// let (_, code) = bucket.put_object_blocking(&client, "/test.file", content)?;
    /// #
    /// # Ok(())
    /// # }
    /// ```
    #[maybe_async::maybe_async]
    pub async fn put_object<C: for<'a> Client<'a>, S: AsRef<str>>(
        &self,
        client: &C,
        path: S,
        content: &[u8],
    ) -> Result<(Vec<u8>, u16)> {
        self.put_object_with_content_type(client, path, content, "application/octet-stream")
            .await
    }

    fn _tags_xml<S: AsRef<str>>(&self, tags: &[(S, S)]) -> String {
        let mut s = String::new();
        let content = tags
            .iter()
            .map(|&(ref name, ref value)| {
                format!(
                    "<Tag><Key>{}</Key><Value>{}</Value></Tag>",
                    name.as_ref(),
                    value.as_ref()
                )
            })
            .fold(String::new(), |mut a, b| {
                a.push_str(b.as_str());
                a
            });
        s.push_str("<Tagging><TagSet>");
        s.push_str(&content);
        s.push_str("</TagSet></Tagging>");
        s
    }

    /// Tag an S3 object.
    ///
    /// # Example:
    ///
    /// ```no_run
    /// use s3::bucket::Bucket;
    /// use s3::creds::Credentials;
    /// use anyhow::Result;
    ///
    /// # #[tokio::main]
    /// # async fn main() -> Result<()> {
    ///
    /// let bucket_name = "rust-s3-test";
    /// let region = "us-east-1".parse()?;
    /// let credentials = Credentials::default()?;
    /// let bucket = Bucket::new(bucket_name, region, credentials)?;
    /// #[cfg(feature = "with-reqwest")]
    /// let client = reqwest::Client::new();
    /// #[cfg(feature = "with-surf")]
    /// let client = surf::Client::new();;
    /// #[cfg(feature = "with-attohttpc")]
    /// let client = s3::client::AttoHttpClient;
    ///
    /// // Async variant with `tokio` or `async-std` features
    /// #[cfg(any(feature = "with-reqwest", feature = "with-surf"))]
    /// let (_, code) = bucket.put_object_tagging(&client, "/test.file", &[("Tag1", "Value1"), ("Tag2", "Value2")]).await?;
    ///
    /// // `sync` feature will produce an identical method
    /// #[cfg(feature = "with-attohttpc")]
    /// let (_, code) = bucket.put_object_tagging(&client, "/test.file", &[("Tag1", "Value1"), ("Tag2", "Value2")])?;
    ///
    /// // Blocking variant, generated with `blocking` feature in combination
    /// // with `tokio` or `async-std` features.
    /// #[cfg(feature = "blocking")]
    /// let (_, code) = bucket.put_object_tagging_blocking(&client, "/test.file", &[("Tag1", "Value1"), ("Tag2", "Value2")])?;
    /// #
    /// # Ok(())
    /// # }
    /// ```
    #[maybe_async::maybe_async]
    pub async fn put_object_tagging<C: for<'a> Client<'a>, S: AsRef<str>>(
        &self,
        client: &C,
        path: &str,
        tags: &[(S, S)],
    ) -> Result<(Vec<u8>, u16)> {
        let content = self._tags_xml(tags);
        let command = Command::PutObjectTagging { tags: &content };
        let request = client.request(self, path, command);
        request.response_data(false).await
    }

    /// Delete tags from an S3 object.
    ///
    /// # Example:
    ///
    /// ```no_run
    /// use s3::bucket::Bucket;
    /// use s3::creds::Credentials;
    /// use anyhow::Result;
    ///
    /// # #[tokio::main]
    /// # async fn main() -> Result<()> {
    ///
    /// let bucket_name = "rust-s3-test";
    /// let region = "us-east-1".parse()?;
    /// let credentials = Credentials::default()?;
    /// let bucket = Bucket::new(bucket_name, region, credentials)?;
    /// #[cfg(feature = "with-reqwest")]
    /// let client = reqwest::Client::new();
    /// #[cfg(feature = "with-surf")]
    /// let client = surf::Client::new();;
    /// #[cfg(feature = "with-attohttpc")]
    /// let client = s3::client::AttoHttpClient;
    ///
    /// // Async variant with `tokio` or `async-std` features
    /// #[cfg(any(feature = "with-reqwest", feature = "with-surf"))]
    /// let (_, code) = bucket.delete_object_tagging(&client, "/test.file").await?;
    ///
    /// // `sync` feature will produce an identical method
    /// #[cfg(feature = "with-attohttpc")]
    /// let (_, code) = bucket.delete_object_tagging(&client, "/test.file")?;
    ///
    /// // Blocking variant, generated with `blocking` feature in combination
    /// // with `tokio` or `async-std` features.
    /// #[cfg(feature = "blocking")]
    /// let (_, code) = bucket.delete_object_tagging_blocking(&client, "/test.file")?;
    /// #
    /// # Ok(())
    /// # }
    /// ```
    #[maybe_async::maybe_async]
    pub async fn delete_object_tagging<C: for<'a> Client<'a>, S: AsRef<str>>(
        &self,
        client: &C,
        path: S,
    ) -> Result<(Vec<u8>, u16)> {
        let command = Command::DeleteObjectTagging;
        let request = client.request(self, path.as_ref(), command);
        request.response_data(false).await
    }

    /// Retrieve an S3 object list of tags.
    ///
    /// # Example:
    ///
    /// ```no_run
    /// use s3::bucket::Bucket;
    /// use s3::creds::Credentials;
    /// use anyhow::Result;
    ///
    /// # #[tokio::main]
    /// # async fn main() -> Result<()> {
    ///
    /// let bucket_name = "rust-s3-test";
    /// let region = "us-east-1".parse()?;
    /// let credentials = Credentials::default()?;
    /// let bucket = Bucket::new(bucket_name, region, credentials)?;
    /// #[cfg(feature = "with-reqwest")]
    /// let client = reqwest::Client::new();
    /// #[cfg(feature = "with-surf")]
    /// let client = surf::Client::new();;
    /// #[cfg(feature = "with-attohttpc")]
    /// let client = s3::client::AttoHttpClient;
    ///
    /// // Async variant with `tokio` or `async-std` features
    /// #[cfg(any(feature = "with-reqwest", feature = "with-surf"))]
    /// let (_, code) = bucket.get_object_tagging(&client, "/test.file").await?;
    ///
    /// // `sync` feature will produce an identical method
    /// #[cfg(feature = "with-attohttpc")]
    /// let (_, code) = bucket.get_object_tagging(&client, "/test.file")?;
    ///
    /// // Blocking variant, generated with `blocking` feature in combination
    /// // with `tokio` or `async-std` features.
    /// #[cfg(feature = "blocking")]
    /// let (_, code) = bucket.get_object_tagging_blocking(&client, "/test.file")?;
    /// #
    /// # Ok(())
    /// # }
    /// ```
    #[cfg(feature = "tags")]
    #[maybe_async::maybe_async]
    pub async fn get_object_tagging<C: for<'a> Client<'a>, S: AsRef<str>>(
        &self,
        client: &C,
        path: S,
    ) -> Result<(Vec<Tag>, u16)> {
        let command = Command::GetObjectTagging {};
        let request = client.request(self, path.as_ref(), command);
        let result = request.response_data(false).await?;

        let mut tags = Vec::new();

        if result.1 == 200 {
            let result_string = String::from_utf8_lossy(&result.0);
            let ns = "http://s3.amazonaws.com/doc/2006-03-01/";
            if let Ok(tagging) = result_string.parse::<Element>() {
                for tag_set in tagging.children() {
                    if tag_set.is("TagSet", ns) {
                        for tag in tag_set.children() {
                            if tag.is("Tag", ns) {
                                let key = if let Some(element) = tag.get_child("Key", ns) {
                                    element.text()
                                } else {
                                    "Could not parse Key from Tag".to_string()
                                };
                                let value = if let Some(element) = tag.get_child("Values", ns) {
                                    element.text()
                                } else {
                                    "Could not parse Values from Tag".to_string()
                                };
                                tags.push(Tag { key, value });
                            }
                        }
                    }
                }
            }
        }

        Ok((tags, result.1))
    }

    #[maybe_async::maybe_async]
    pub async fn list_page<C: for<'a> Client<'a>>(
        &self,
        client: &C,
        prefix: String,
        delimiter: Option<String>,
        continuation_token: Option<String>,
        start_after: Option<String>,
        max_keys: Option<usize>,
    ) -> Result<(ListBucketResult, u16)> {
        let command = Command::ListBucket {
            prefix,
            delimiter,
            continuation_token,
            start_after,
            max_keys,
        };
        let request = client.request(self, "/", command);
        let (response, status_code) = request.response_data(false).await?;
        return serde_xml::from_reader(response.as_slice())
            .map(|list_bucket_result| (list_bucket_result, status_code))
            .map_err(|e| anyhow!("Could not deserialize result \n {}", e));
    }

    /// List the contents of an S3 bucket.
    ///
    /// # Example:
    ///
    /// ```no_run
    /// use s3::bucket::Bucket;
    /// use s3::creds::Credentials;
    /// use anyhow::Result;
    ///
    /// # #[tokio::main]
    /// # async fn main() -> Result<()> {
    ///
    /// let bucket_name = "rust-s3-test";
    /// let region = "us-east-1".parse()?;
    /// let credentials = Credentials::default()?;
    /// let bucket = Bucket::new(bucket_name, region, credentials)?;
    /// #[cfg(feature = "with-reqwest")]
    /// let client = reqwest::Client::new();
    /// #[cfg(feature = "with-surf")]
    /// let client = surf::Client::new();;
    /// #[cfg(feature = "with-attohttpc")]
    /// let client = s3::client::AttoHttpClient;
    ///
    /// // Async variant with `tokio` or `async-std` features
    /// #[cfg(any(feature = "with-reqwest", feature = "with-surf"))]
    /// let results = bucket.list(&client, "/".to_string(), Some("/".to_string())).await?;
    ///
    /// // `sync` feature will produce an identical method
    /// #[cfg(feature = "with-attohttpc")]
    /// let results = bucket.list(&client, "/".to_string(), Some("/".to_string()))?;
    ///
    /// // Blocking variant, generated with `blocking` feature in combination
    /// // with `tokio` or `async-std` features.
    /// #[cfg(feature = "blocking")]
    /// let results = bucket.list_blocking(&client, "/".to_string(), Some("/".to_string()))?;
    /// #
    /// # Ok(())
    /// # }
    /// ```
    #[maybe_async::maybe_async]
    pub async fn list<C: for<'a> Client<'a>>(
        &self,
        client: &C,
        prefix: String,
        delimiter: Option<String>,
    ) -> Result<Vec<ListBucketResult>> {
        let the_bucket = self.to_owned();
        let mut results = Vec::new();
        let mut continuation_token = None;

        loop {
            let (list_bucket_result, _) = the_bucket
                .list_page(
                    client,
                    prefix.clone(),
                    delimiter.clone(),
                    continuation_token,
                    None,
                    None,
                )
                .await?;
            continuation_token = list_bucket_result.next_continuation_token.clone();
            results.push(list_bucket_result);
            if continuation_token.is_none() {
                break;
            }
        }

        Ok(results)
    }

    #[maybe_async::maybe_async]
    pub async fn list_multiparts_uploads_page<C: for<'a> Client<'a>>(
        &self,
        client: &C,
        prefix: Option<&str>,
        delimiter: Option<&str>,
        key_marker: Option<String>,
        max_uploads: Option<usize>,
    ) -> Result<(ListMultipartUploadsResult, u16)> {
        let command = Command::ListMultipartUploads {
            prefix,
            delimiter,
            key_marker,
            max_uploads,
        };
        let request = client.request(self, "/", command);
        let (response, status_code) = request.response_data(false).await?;
        return serde_xml::from_reader(response.as_slice())
            .map(|list_bucket_result| (list_bucket_result, status_code))
            .map_err(|e| anyhow!("Could not deserialize result \n {}", e));
    }

    /// List the ongoing multipart uploads of an S3 bucket. This may be useful to cleanup failed
    /// uploads, together with [`crate::bucket::Bucket::abort_upload`].
    ///
    /// # Example:
    ///
    /// ```no_run
    /// use s3::bucket::Bucket;
    /// use s3::creds::Credentials;
    /// use anyhow::Result;
    ///
    /// # #[tokio::main]
    /// # async fn main() -> Result<()> {
    ///
    /// let bucket_name = "rust-s3-test";
    /// let region = "us-east-1".parse()?;
    /// let credentials = Credentials::default()?;
    /// let bucket = Bucket::new(bucket_name, region, credentials)?;
    /// #[cfg(feature = "with-reqwest")]
    /// let client = reqwest::Client::new();
    /// #[cfg(feature = "with-surf")]
    /// let client = surf::Client::new();;
    /// #[cfg(feature = "with-attohttpc")]
    /// let client = s3::client::AttoHttpClient;
    ///
    /// // Async variant with `tokio` or `async-std` features
    /// #[cfg(any(feature = "with-reqwest", feature = "with-surf"))]
    /// let results = bucket.list_multiparts_uploads(&client, Some("/"), Some("/")).await?;
    ///
    /// // `sync` feature will produce an identical method
    /// #[cfg(feature = "with-attohttpc")]
    /// let results = bucket.list_multiparts_uploads(&client, Some("/"), Some("/"))?;
    ///
    /// // Blocking variant, generated with `blocking` feature in combination
    /// // with `tokio` or `async-std` features.
    /// #[cfg(feature = "blocking")]
    /// let results = bucket.list_multiparts_uploads_blocking(&client, Some("/"), Some("/"))?;
    /// #
    /// # Ok(())
    /// # }
    /// ```
    #[maybe_async::maybe_async]
    pub async fn list_multiparts_uploads<C: for<'a> Client<'a>>(
        &self,
        client: &C,
        prefix: Option<&str>,
        delimiter: Option<&str>,
    ) -> Result<Vec<ListMultipartUploadsResult>> {
        let the_bucket = self.to_owned();
        let mut results = Vec::new();
        let mut next_marker: Option<String> = None;

        loop {
            let (list_multiparts_uploads_result, _) = the_bucket
                .list_multiparts_uploads_page(client, prefix, delimiter, next_marker, None)
                .await?;

            let is_truncated = list_multiparts_uploads_result.is_truncated;
            next_marker = list_multiparts_uploads_result.next_marker.clone();
            results.push(list_multiparts_uploads_result);

            if !is_truncated {
                break;
            }
        }

        Ok(results)
    }

    /// Abort a running multipart upload.
    ///
    /// # Example:
    ///
    /// ```no_run
    /// use s3::bucket::Bucket;
    /// use s3::creds::Credentials;
    /// use anyhow::Result;
    ///
    /// # #[tokio::main]
    /// # async fn main() -> Result<()> {
    ///
    /// let bucket_name = "rust-s3-test";
    /// let region = "us-east-1".parse()?;
    /// let credentials = Credentials::default()?;
    /// let bucket = Bucket::new(bucket_name, region, credentials)?;
    /// #[cfg(feature = "with-reqwest")]
    /// let client = reqwest::Client::new();
    /// #[cfg(feature = "with-surf")]
    /// let client = surf::Client::new();;
    /// #[cfg(feature = "with-attohttpc")]
    /// let client = s3::client::AttoHttpClient;
    ///
    /// // Async variant with `tokio` or `async-std` features
    /// #[cfg(any(feature = "with-reqwest", feature = "with-surf"))]
    /// let results = bucket.abort_upload(&client, "/some/file.txt", "ZDFjM2I0YmEtMzU3ZC00OTQ1LTlkNGUtMTgxZThjYzIwNjA2").await?;
    ///
    /// // `sync` feature will produce an identical method
    /// #[cfg(feature = "with-attohttpc")]
    /// let results = bucket.abort_upload(&client, "/some/file.txt", "ZDFjM2I0YmEtMzU3ZC00OTQ1LTlkNGUtMTgxZThjYzIwNjA2")?;
    ///
    /// // Blocking variant, generated with `blocking` feature in combination
    /// // with `tokio` or `async-std` features.
    /// #[cfg(feature = "blocking")]
    /// let results = bucket.abort_upload_blocking(&client, "/some/file.txt", "ZDFjM2I0YmEtMzU3ZC00OTQ1LTlkNGUtMTgxZThjYzIwNjA2")?;
    /// #
    /// # Ok(())
    /// # }
    /// ```
    #[maybe_async::maybe_async]
    pub async fn abort_upload<C: for<'a> Client<'a>>(
        &self,
        client: &C,
        key: &str,
        upload_id: &str,
    ) -> Result<()> {
        let abort = Command::AbortMultipartUpload { upload_id };
        let abort_request = client.request(self, key, abort);
        let (content, code) = abort_request.response_data(false).await?;

        if (200..300).contains(&code) {
            Ok(())
        } else {
            let utf8_content = String::from_utf8(content);
            let err = if let Ok(utf8_content) = utf8_content {
                format!(
                    "Invalid return code: got HTTP {} with content '{}'",
                    code, utf8_content
                )
            } else {
                format!(
                    "Invalid return code: got HTTP {} with invalid UTF8 content",
                    code
                )
            };
            Err(anyhow::Error::new(std::io::Error::new(
                std::io::ErrorKind::InvalidData,
                err,
            )))
        }
    }

    /// Get path_style field of the Bucket struct
    pub fn is_path_style(&self) -> bool {
        self.path_style
    }

    /// Get negated path_style field of the Bucket struct
    pub fn is_subdomain_style(&self) -> bool {
        !self.path_style
    }

    /// Configure bucket to use path-style urls and headers
    pub fn set_path_style(&mut self) {
        self.path_style = true;
    }

    /// Configure bucket to use subdomain style urls and headers \[default\]
    pub fn set_subdomain_style(&mut self) {
        self.path_style = false;
    }

    /// Configure bucket to apply this request timeout to all HTTP
    /// requests, or no (infinity) timeout if `None`.
    ///
    /// Only the attohttpc and the Reqwest backends obey this option;
    /// async code may instead await with a timeout.
    pub fn set_request_timeout(&mut self, timeout: Option<Duration>) {
        self.request_timeout = timeout;
    }

    /// Get a reference to the name of the S3 bucket.
    pub fn name(&self) -> String {
        self.name.to_string()
    }

    // Get a reference to the hostname of the S3 API endpoint.
    pub fn host(&self) -> String {
        if self.path_style {
            self.path_style_host()
        } else {
            self.subdomain_style_host()
        }
    }

    pub fn url(&self) -> String {
        if self.path_style {
            format!(
                "{}://{}/{}",
                self.scheme(),
                self.path_style_host(),
                self.name()
            )
        } else {
            format!("{}://{}", self.scheme(), self.subdomain_style_host())
        }
    }

    /// Get a paths-style reference to the hostname of the S3 API endpoint.
    pub fn path_style_host(&self) -> String {
        self.region.host()
    }

    pub fn subdomain_style_host(&self) -> String {
        format!("{}.{}", self.name, self.region.host())
    }

    // pub fn self_host(&self) -> String {
    //     format!("{}.{}", self.name, self.region.host())
    // }

    pub fn scheme(&self) -> String {
        self.region.scheme()
    }

    /// Get the region this object will connect to.
    pub fn region(&self) -> Region {
        self.region.clone()
    }

    /// Get a reference to the AWS access key.
    pub fn access_key(&self) -> Option<String> {
        self.credentials
            .access_key
            .clone()
            .map(|key| key.replace('\n', ""))
    }

    /// Get a reference to the AWS secret key.
    pub fn secret_key(&self) -> Option<String> {
        self.credentials
            .secret_key
            .clone()
            .map(|key| key.replace('\n', ""))
    }

    /// Get a reference to the AWS security token.
    pub fn security_token(&self) -> Option<&str> {
        self.credentials.security_token.as_deref()
    }

    /// Get a reference to the AWS session token.
    pub fn session_token(&self) -> Option<&str> {
        self.credentials.session_token.as_deref()
    }

    /// Get a reference to the full [`Credentials`](struct.Credentials.html)
    /// object used by this `Bucket`.
    pub fn credentials(&self) -> &Credentials {
        &self.credentials
    }

    /// Change the credentials used by the Bucket, returning the existing
    /// credentials.
    pub fn set_credentials(&mut self, credentials: Credentials) -> Credentials {
        mem::replace(&mut self.credentials, credentials)
    }

    /// Add an extra header to send with requests to S3.
    ///
    /// Add an extra header to send with requests. Note that the library
    /// already sets a number of headers - headers set with this method will be
    /// overridden by the library headers:
    ///   * Host
    ///   * Content-Type
    ///   * Date
    ///   * Content-Length
    ///   * Authorization
    ///   * X-Amz-Content-Sha256
    ///   * X-Amz-Date
    pub fn add_header(&mut self, key: &str, value: &str) {
        self.extra_headers
            .insert(HeaderName::from_str(key).unwrap(), value.parse().unwrap());
    }

    /// Get a reference to the extra headers to be passed to the S3 API.
    pub fn extra_headers(&self) -> &HeaderMap {
        &self.extra_headers
    }

    /// Get a mutable reference to the extra headers to be passed to the S3
    /// API.
    pub fn extra_headers_mut(&mut self) -> &mut HeaderMap {
        &mut self.extra_headers
    }

    /// Add an extra query pair to the URL used for S3 API access.
    pub fn add_query(&mut self, key: &str, value: &str) {
        self.extra_query.insert(key.into(), value.into());
    }

    /// Get a reference to the extra query pairs to be passed to the S3 API.
    pub fn extra_query(&self) -> &Query {
        &self.extra_query
    }

    /// Get a mutable reference to the extra query pairs to be passed to the S3
    /// API.
    pub fn extra_query_mut(&mut self) -> &mut Query {
        &mut self.extra_query
    }
}

#[cfg(test)]
mod test {
    use crate::client::Client;
    use crate::creds::Credentials;
    use crate::region::Region;
    use crate::request_trait::Request;
    use crate::serde_types::HeadObjectResult;
    use crate::Bucket;
    use crate::BucketConfiguration;
    use crate::Tag;
    use cfg_if::cfg_if;
    use http::header::HeaderName;
    use http::HeaderMap;
    use std::env;
    use std::fs::File;
    use std::io::prelude::*;
    // use log::info;

    #[cfg(feature = "with-reqwest")]
    fn make_client() -> reqwest::Client {
        reqwest::Client::new()
    }

    #[cfg(feature = "with-surf")]
    fn make_client() -> surf::Client {
        surf::Client::new()
    }

    #[cfg(feature = "with-attohttpc")]
    fn make_client() -> crate::client::AttoHttpClient {
        crate::client::AttoHttpClient
    }

    fn init() {
        let _ = env_logger::builder().is_test(true).try_init();
    }

    fn test_aws_credentials() -> Credentials {
        Credentials::new(
            Some(&env::var("EU_AWS_ACCESS_KEY_ID").unwrap()),
            Some(&env::var("EU_AWS_SECRET_ACCESS_KEY").unwrap()),
            None,
            None,
            None,
        )
        .unwrap()
    }

    fn test_gc_credentials() -> Credentials {
        Credentials::new(
            Some(&env::var("GC_ACCESS_KEY_ID").unwrap()),
            Some(&env::var("GC_SECRET_ACCESS_KEY").unwrap()),
            None,
            None,
            None,
        )
        .unwrap()
    }

    fn test_wasabi_credentials() -> Credentials {
        Credentials::new(
            Some(&env::var("WASABI_ACCESS_KEY_ID").unwrap()),
            Some(&env::var("WASABI_SECRET_ACCESS_KEY").unwrap()),
            None,
            None,
            None,
        )
        .unwrap()
    }

    fn test_minio_credentials() -> Credentials {
        Credentials::new(Some("test"), Some("test1234"), None, None, None).unwrap()
    }

    fn test_digital_ocean_credentials() -> Credentials {
        Credentials::new(
            Some(&env::var("DIGITAL_OCEAN_ACCESS_KEY_ID").unwrap()),
            Some(&env::var("DIGITAL_OCEAN_SECRET_ACCESS_KEY").unwrap()),
            None,
            None,
            None,
        )
        .unwrap()
    }

    fn test_aws_bucket() -> Bucket {
        Bucket::new(
            "rust-s3-test",
            "eu-central-1".parse().unwrap(),
            test_aws_credentials(),
        )
        .unwrap()
    }

    fn test_wasabi_bucket() -> Bucket {
        Bucket::new(
            "rust-s3",
            "wa-eu-central-1".parse().unwrap(),
            test_wasabi_credentials(),
        )
        .unwrap()
    }

    fn test_gc_bucket() -> Bucket {
        Bucket::new(
            "rust-s3",
            Region::Custom {
                region: "us-east1".to_owned(),
                endpoint: "https://storage.googleapis.com".to_owned(),
            },
            test_gc_credentials(),
        )
        .unwrap()
    }

    fn test_minio_bucket() -> Bucket {
        Bucket::new_with_path_style(
            "rust-s3",
            Region::Custom {
                region: "eu-central-1".to_owned(),
                endpoint: "http://localhost:9000".to_owned(),
            },
            test_minio_credentials(),
        )
        .unwrap()
    }

    fn test_digital_ocean_bucket() -> Bucket {
        Bucket::new("rust-s3", Region::DoFra1, test_digital_ocean_credentials()).unwrap()
    }

    fn object(size: u32) -> Vec<u8> {
        (0..size).map(|_| 33).collect()
    }

    #[maybe_async::maybe_async]
    async fn put_head_get_delete_object<C: for<'a> Client<'a>>(client: &C, bucket: Bucket)
    where
        for<'a> <<C as Client<'a>>::Request as Request>::HeaderMap: Into<HeadObjectResult>,
    {
        let s3_path = "/+test.file";
        let test: Vec<u8> = object(3072);

        let (_data, code) = bucket.put_object(client, s3_path, &test).await.unwrap();
        // println!("{}", std::str::from_utf8(&data).unwrap());
        assert_eq!(code, 200);
        let (data, code) = bucket.get_object(client, s3_path).await.unwrap();
        assert_eq!(code, 200);
        // println!("{}", std::str::from_utf8(&data).unwrap());
        assert_eq!(test, data);

        let (data, code) = bucket
            .get_object_range(client, s3_path, 100, Some(1000))
            .await
            .unwrap();
        assert_eq!(code, 206);
        // println!("{}", std::str::from_utf8(&data).unwrap());
        assert_eq!(test[100..1001].to_vec(), data);

        let (head_object_result, code) = bucket.head_object(client, s3_path).await.unwrap();
        assert_eq!(code, 200);
        assert_eq!(
            head_object_result.content_type.unwrap(),
            "application/octet-stream".to_owned()
        );
        // println!("{:?}", head_object_result);
        let (_, code) = bucket.delete_object(client, s3_path).await.unwrap();
        assert_eq!(code, 204);
    }

    #[ignore]
    #[cfg(feature = "tags")]
    #[maybe_async::test(
        feature = "sync",
        async(all(not(feature = "sync"), feature = "with-tokio"), tokio::test),
        async(
            all(not(feature = "sync"), feature = "with-async-std"),
            async_std::test
        )
    )]
    async fn test_tagging_aws() {
        let client = make_client();
        let bucket = test_aws_bucket();
        let _target_tags = vec![
            Tag {
                key: "Tag1".to_string(),
                value: "Value1".to_string(),
            },
            Tag {
                key: "Tag2".to_string(),
                value: "Value2".to_string(),
            },
        ];
        let empty_tags: Vec<Tag> = Vec::new();
        let (_data, code) = bucket
            .put_object(&client, "tagging_test", b"Gimme tags")
            .await
            .unwrap();
        assert_eq!(code, 200);
        let (tags, _code) = bucket
            .get_object_tagging(&client, "tagging_test")
            .await
            .unwrap();
        assert_eq!(tags, empty_tags);
        let (_body, code) = bucket
            .put_object_tagging(
                &client,
                "tagging_test",
                &[("Tag1", "Value1"), ("Tag2", "Value2")],
            )
            .await
            .unwrap();
        assert_eq!(code, 200);
        // This could be eventually consistent now
        let (_tags, _code) = bucket
            .get_object_tagging(&client, "tagging_test")
            .await
            .unwrap();
        // assert_eq!(tags, target_tags)
        let (_data, _code) = bucket.delete_object(&client, "tagging_test").await.unwrap();
    }

    #[ignore]
    #[maybe_async::test(
        feature = "sync",
        async(all(not(feature = "sync"), feature = "with-tokio"), tokio::test),
        async(
            all(not(feature = "sync"), feature = "with-async-std"),
            async_std::test
        )
    )]
    async fn streaming_test_put_get_delete_big_object() {
        init();
        let client = make_client();
        let remote_path = "+stream_test_big";
        let local_path = "+stream_test_big";
        std::fs::remove_file(remote_path).unwrap_or_else(|_| {});
        let bucket = test_aws_bucket();
        let test: Vec<u8> = object(10_000_000);

        let mut file = File::create(local_path).unwrap();
        file.write_all(&test).unwrap();
        cfg_if! {
            if #[cfg(feature = "with-tokio")] {
                let mut reader = tokio::fs::File::open(local_path).await.unwrap();
            } else if #[cfg(feature = "with-async-std")] {
                let mut reader = async_std::fs::File::open(local_path).await.unwrap();
            } else if #[cfg(feature = "sync")] {
                let mut reader = File::open(local_path).unwrap();
            }
        }

        let code = bucket
            .put_object_stream(&client, &mut reader, remote_path)
            .await
            .unwrap();
        assert_eq!(code, 200);
        let mut writer = Vec::new();
        let code = bucket
            .get_object_stream(&client, local_path, &mut writer)
            .await
            .unwrap();
        assert_eq!(code, 200);
        assert_eq!(test, writer);
        let (_body, _code) = bucket
            .get_object_torrent(&client, remote_path)
            .await
            .unwrap();
        // let dummy: Vec<u8> = Vec::new();
        // Getting a 405 here for some reason
        // assert_eq!(code, 200);
        // assert_eq!(
        //     body,
        //     [
        //         100, 56, 58, 97, 110, 110, 111, 117, 110, 99, 101, 53, 56, 58, 104, 116, 116, 112,
        //         58, 47, 47, 115, 51, 45, 116, 114, 97, 99, 107, 101, 114, 46, 101, 117, 45, 99,
        //         101, 110, 116, 114, 97, 108, 45, 49, 46, 97, 109, 97, 122, 111, 110, 97, 119, 115,
        //         46, 99, 111, 109, 58, 54, 57, 54, 57, 47, 97, 110, 110, 111, 117, 110, 99, 101, 49,
        //         51, 58, 97, 110, 110, 111, 117, 110, 99, 101, 45, 108, 105, 115, 116, 108, 108, 53,
        //         56, 58, 104, 116, 116, 112, 58, 47, 47, 115, 51, 45, 116, 114, 97, 99, 107, 101,
        //         114, 46, 101, 117, 45, 99, 101, 110, 116, 114, 97, 108, 45, 49, 46, 97, 109, 97,
        //         122, 111, 110, 97, 119, 115, 46, 99, 111, 109, 58, 54, 57, 54, 57, 47, 97, 110,
        //         110, 111, 117, 110, 99, 101, 101, 101, 52, 58, 105, 110, 102, 111, 100, 54, 58,
        //         108, 101, 110, 103, 116, 104, 105, 49, 48, 48, 48, 48, 48, 48, 48, 101, 52, 58,
        //         110, 97, 109, 101, 49, 54, 58, 43, 115, 116, 114, 101, 97, 109, 95, 116, 101, 115,
        //         116, 95, 98, 105, 103, 49, 50, 58, 112, 105, 101, 99, 101, 32, 108, 101, 110, 103,
        //         116, 104, 105, 50, 54, 50, 49, 52, 52, 101, 54, 58, 112, 105, 101, 99, 101, 115,
        //         55, 56, 48, 58, 103, 24, 157, 67, 65, 56, 85, 95, 206, 136, 60, 16, 172, 1, 96,
        //         103, 49, 134, 201, 146, 103, 24, 157, 67, 65, 56, 85, 95, 206, 136, 60, 16, 172, 1,
        //         96, 103, 49, 134, 201, 146, 103, 24, 157, 67, 65, 56, 85, 95, 206, 136, 60, 16,
        //         172, 1, 96, 103, 49, 134, 201, 146, 103, 24, 157, 67, 65, 56, 85, 95, 206, 136, 60,
        //         16, 172, 1, 96, 103, 49, 134, 201, 146, 103, 24, 157, 67, 65, 56, 85, 95, 206, 136,
        //         60, 16, 172, 1, 96, 103, 49, 134, 201, 146, 103, 24, 157, 67, 65, 56, 85, 95, 206,
        //         136, 60, 16, 172, 1, 96, 103, 49, 134, 201, 146, 103, 24, 157, 67, 65, 56, 85, 95,
        //         206, 136, 60, 16, 172, 1, 96, 103, 49, 134, 201, 146, 103, 24, 157, 67, 65, 56, 85,
        //         95, 206, 136, 60, 16, 172, 1, 96, 103, 49, 134, 201, 146, 103, 24, 157, 67, 65, 56,
        //         85, 95, 206, 136, 60, 16, 172, 1, 96, 103, 49, 134, 201, 146, 103, 24, 157, 67, 65,
        //         56, 85, 95, 206, 136, 60, 16, 172, 1, 96, 103, 49, 134, 201, 146, 103, 24, 157, 67,
        //         65, 56, 85, 95, 206, 136, 60, 16, 172, 1, 96, 103, 49, 134, 201, 146, 103, 24, 157,
        //         67, 65, 56, 85, 95, 206, 136, 60, 16, 172, 1, 96, 103, 49, 134, 201, 146, 103, 24,
        //         157, 67, 65, 56, 85, 95, 206, 136, 60, 16, 172, 1, 96, 103, 49, 134, 201, 146, 103,
        //         24, 157, 67, 65, 56, 85, 95, 206, 136, 60, 16, 172, 1, 96, 103, 49, 134, 201, 146,
        //         103, 24, 157, 67, 65, 56, 85, 95, 206, 136, 60, 16, 172, 1, 96, 103, 49, 134, 201,
        //         146, 103, 24, 157, 67, 65, 56, 85, 95, 206, 136, 60, 16, 172, 1, 96, 103, 49, 134,
        //         201, 146, 103, 24, 157, 67, 65, 56, 85, 95, 206, 136, 60, 16, 172, 1, 96, 103, 49,
        //         134, 201, 146, 103, 24, 157, 67, 65, 56, 85, 95, 206, 136, 60, 16, 172, 1, 96, 103,
        //         49, 134, 201, 146, 103, 24, 157, 67, 65, 56, 85, 95, 206, 136, 60, 16, 172, 1, 96,
        //         103, 49, 134, 201, 146, 103, 24, 157, 67, 65, 56, 85, 95, 206, 136, 60, 16, 172, 1,
        //         96, 103, 49, 134, 201, 146, 103, 24, 157, 67, 65, 56, 85, 95, 206, 136, 60, 16,
        //         172, 1, 96, 103, 49, 134, 201, 146, 103, 24, 157, 67, 65, 56, 85, 95, 206, 136, 60,
        //         16, 172, 1, 96, 103, 49, 134, 201, 146, 103, 24, 157, 67, 65, 56, 85, 95, 206, 136,
        //         60, 16, 172, 1, 96, 103, 49, 134, 201, 146, 103, 24, 157, 67, 65, 56, 85, 95, 206,
        //         136, 60, 16, 172, 1, 96, 103, 49, 134, 201, 146, 103, 24, 157, 67, 65, 56, 85, 95,
        //         206, 136, 60, 16, 172, 1, 96, 103, 49, 134, 201, 146, 103, 24, 157, 67, 65, 56, 85,
        //         95, 206, 136, 60, 16, 172, 1, 96, 103, 49, 134, 201, 146, 103, 24, 157, 67, 65, 56,
        //         85, 95, 206, 136, 60, 16, 172, 1, 96, 103, 49, 134, 201, 146, 103, 24, 157, 67, 65,
        //         56, 85, 95, 206, 136, 60, 16, 172, 1, 96, 103, 49, 134, 201, 146, 103, 24, 157, 67,
        //         65, 56, 85, 95, 206, 136, 60, 16, 172, 1, 96, 103, 49, 134, 201, 146, 103, 24, 157,
        //         67, 65, 56, 85, 95, 206, 136, 60, 16, 172, 1, 96, 103, 49, 134, 201, 146, 103, 24,
        //         157, 67, 65, 56, 85, 95, 206, 136, 60, 16, 172, 1, 96, 103, 49, 134, 201, 146, 103,
        //         24, 157, 67, 65, 56, 85, 95, 206, 136, 60, 16, 172, 1, 96, 103, 49, 134, 201, 146,
        //         103, 24, 157, 67, 65, 56, 85, 95, 206, 136, 60, 16, 172, 1, 96, 103, 49, 134, 201,
        //         146, 103, 24, 157, 67, 65, 56, 85, 95, 206, 136, 60, 16, 172, 1, 96, 103, 49, 134,
        //         201, 146, 103, 24, 157, 67, 65, 56, 85, 95, 206, 136, 60, 16, 172, 1, 96, 103, 49,
        //         134, 201, 146, 103, 24, 157, 67, 65, 56, 85, 95, 206, 136, 60, 16, 172, 1, 96, 103,
        //         49, 134, 201, 146, 103, 24, 157, 67, 65, 56, 85, 95, 206, 136, 60, 16, 172, 1, 96,
        //         103, 49, 134, 201, 146, 103, 24, 157, 67, 65, 56, 85, 95, 206, 136, 60, 16, 172, 1,
        //         96, 103, 49, 134, 201, 146, 37, 227, 84, 182, 214, 2, 98, 71, 21, 79, 174, 237,
        //         155, 252, 61, 238, 62, 140, 232, 193, 49, 50, 58, 120, 45, 97, 109, 122, 45, 98,
        //         117, 99, 107, 101, 116, 49, 50, 58, 114, 117, 115, 116, 45, 115, 51, 45, 116, 101,
        //         115, 116, 57, 58, 120, 45, 97, 109, 122, 45, 107, 101, 121, 49, 54, 58, 43, 115,
        //         116, 114, 101, 97, 109, 95, 116, 101, 115, 116, 95, 98, 105, 103, 101, 101
        //     ]
        // );
        let (_, code) = bucket.delete_object(&client, local_path).await.unwrap();
        assert_eq!(code, 204);
        std::fs::remove_file(local_path).unwrap_or_else(|_| {});
    }

    #[cfg(feature = "blocking")]
    fn put_head_get_delete_object_blocking(bucket: Bucket) {
        let client = make_client();

        let s3_path = "/test_blocking.file";
        let test: Vec<u8> = object(3072);

        let (_data, code) = bucket.put_object_blocking(&client, s3_path, &test).unwrap();
        // println!("{}", std::str::from_utf8(&data).unwrap());
        assert_eq!(code, 200);
        let (data, code) = bucket.get_object_blocking(&client, s3_path).unwrap();
        assert_eq!(code, 200);
        // println!("{}", std::str::from_utf8(&data).unwrap());
        assert_eq!(test, data);

        let (data, code) = bucket
            .get_object_range_blocking(&client, s3_path, 100, Some(1000))
            .unwrap();
        assert_eq!(code, 206);
        // println!("{}", std::str::from_utf8(&data).unwrap());
        assert_eq!(test[100..1001].to_vec(), data);

        let (head_object_result, code) = bucket.head_object_blocking(&client, s3_path).unwrap();
        assert_eq!(code, 200);
        assert_eq!(
            head_object_result.content_type.unwrap(),
            "application/octet-stream".to_owned()
        );
        // println!("{:?}", head_object_result);
        let (_, code) = bucket.delete_object_blocking(&client, s3_path).unwrap();
        assert_eq!(code, 204);
    }

    #[ignore]
    #[cfg(all(
        any(feature = "with-tokio", feature = "with-async-std"),
        feature = "blocking"
    ))]
    #[test]
    fn aws_put_head_get_delete_object_blocking() {
        put_head_get_delete_object_blocking(test_aws_bucket())
    }

    #[ignore]
    #[cfg(all(
        any(feature = "with-tokio", feature = "with-async-std"),
        feature = "blocking"
    ))]
    #[test]
    fn gc_put_head_get_delete_object_blocking() {
        put_head_get_delete_object_blocking(test_gc_bucket())
    }

    #[ignore]
    #[cfg(all(
        any(feature = "with-tokio", feature = "with-async-std"),
        feature = "blocking"
    ))]
    #[test]
    fn wasabi_put_head_get_delete_object_blocking() {
        put_head_get_delete_object_blocking(test_wasabi_bucket())
    }

    #[ignore]
    #[cfg(all(
        any(feature = "with-tokio", feature = "with-async-std"),
        feature = "blocking"
    ))]
    #[test]
    fn minio_put_head_get_delete_object_blocking() {
        let client = make_client();
        Bucket::create_with_path_style_blocking(
            &client,
            "rust-s3",
            Region::Custom {
                region: "eu-central-1".to_owned(),
                endpoint: "http://localhost:9000".to_owned(),
            },
            test_minio_credentials(),
            BucketConfiguration::default(),
        )
        .unwrap();
        put_head_get_delete_object_blocking(test_minio_bucket())
    }

    #[ignore]
    #[cfg(all(
        any(feature = "with-tokio", feature = "with-async-std"),
        feature = "blocking"
    ))]
    #[test]
    fn digital_ocean_put_head_get_delete_object_blocking() {
        put_head_get_delete_object_blocking(test_digital_ocean_bucket())
    }

    #[ignore]
    #[maybe_async::test(
        feature = "sync",
        async(all(not(feature = "sync"), feature = "with-tokio"), tokio::test),
        async(
            all(not(feature = "sync"), feature = "with-async-std"),
            async_std::test
        )
    )]
    async fn aws_put_head_get_delete_object() {
        let client = make_client();
        put_head_get_delete_object(&client, test_aws_bucket()).await;
    }

    #[ignore]
    #[maybe_async::test(
        feature = "sync",
        async(
            all(
                not(any(feature = "sync", feature = "tokio-rustls-tls")),
                feature = "with-tokio"
            ),
            tokio::test
        ),
        async(
            all(not(feature = "sync"), feature = "with-async-std"),
            async_std::test
        )
    )]
    async fn gc_test_put_head_get_delete_object() {
        let client = make_client();
        put_head_get_delete_object(&client, test_gc_bucket()).await;
    }

    #[ignore]
    #[maybe_async::test(
        feature = "sync",
        async(all(not(feature = "sync"), feature = "with-tokio"), tokio::test),
        async(
            all(not(feature = "sync"), feature = "with-async-std"),
            async_std::test
        )
    )]
    async fn wasabi_test_put_head_get_delete_object() {
        let client = make_client();
        put_head_get_delete_object(&client, test_wasabi_bucket()).await;
    }

    #[ignore]
    #[maybe_async::test(
        feature = "sync",
        async(all(not(feature = "sync"), feature = "with-tokio"), tokio::test),
        async(
            all(not(feature = "sync"), feature = "with-async-std"),
            async_std::test
        )
    )]
    async fn minio_test_put_head_get_delete_object() {
        let client = make_client();

        Bucket::create_with_path_style(
            &client,
            "rust-s3",
            Region::Custom {
                region: "eu-central-1".to_owned(),
                endpoint: "http://localhost:9000".to_owned(),
            },
            test_minio_credentials(),
            BucketConfiguration::default(),
        )
        .await
        .unwrap();
        put_head_get_delete_object(&client, test_minio_bucket()).await;
    }

    #[ignore]
    #[maybe_async::test(
        feature = "sync",
        async(all(not(feature = "sync"), feature = "with-tokio"), tokio::test),
        async(
            all(not(feature = "sync"), feature = "with-async-std"),
            async_std::test
        )
    )]
    async fn digital_ocean_test_put_head_get_delete_object() {
        let client = make_client();
        put_head_get_delete_object(&client, test_digital_ocean_bucket()).await;
    }

    #[test]
    #[ignore]
    fn test_presign_put() {
        let s3_path = "/test/test.file";
        let bucket = test_aws_bucket();
        let client = make_client();

        let mut custom_headers = HeaderMap::new();
        custom_headers.insert(
            HeaderName::from_static("custom_header"),
            "custom_value".parse().unwrap(),
        );

        let url = bucket
            .presign_put(&client, s3_path, 86400, Some(custom_headers))
            .unwrap();

        // assert_eq!(url, "");

        assert!(url.contains("host%3Bcustom_header"));
        assert!(url.contains("/test%2Ftest.file"))
    }

    #[test]
    #[ignore]
    fn test_presign_get() {
        let s3_path = "/test/test.file";
        let bucket = test_aws_bucket();
        let client = make_client();

        let url = bucket.presign_get(&client, s3_path, 86400).unwrap();
        assert!(url.contains("/test%2Ftest.file?"))
    }

    #[test]
    #[ignore]
    fn test_presign_delete() {
        let s3_path = "/test/test.file";
        let bucket = test_aws_bucket();
        let client = make_client();

        let url = bucket.presign_delete(&client, s3_path, 86400).unwrap();
        assert!(url.contains("/test%2Ftest.file?"))
    }

    #[maybe_async::test(
        feature = "sync",
        async(all(not(feature = "sync"), feature = "with-tokio"), tokio::test),
        async(
            all(not(feature = "sync"), feature = "with-async-std"),
            async_std::test
        )
    )]
    #[ignore]
    async fn test_bucket_create_delete_default_region() {
        let client = make_client();
        let config = BucketConfiguration::default();
        let response = Bucket::create(
            &client,
            &uuid::Uuid::new_v4().to_string(),
            "us-east-1".parse().unwrap(),
            test_aws_credentials(),
            config,
        )
        .await
        .unwrap();

        assert_eq!(&response.response_text, "");

        assert_eq!(response.response_code, 200);

        let response_code = response.bucket.delete(&client).await.unwrap();
        assert!(response_code < 300);
    }

    #[ignore]
    #[maybe_async::test(
        feature = "sync",
        async(all(not(feature = "sync"), feature = "with-tokio"), tokio::test),
        async(
            all(not(feature = "sync"), feature = "with-async-std"),
            async_std::test
        )
    )]
    async fn test_bucket_create_delete_non_default_region() {
        let client = make_client();

        let config = BucketConfiguration::default();
        let response = Bucket::create(
            &client,
            &uuid::Uuid::new_v4().to_string(),
            "eu-central-1".parse().unwrap(),
            test_aws_credentials(),
            config,
        )
        .await
        .unwrap();

        assert_eq!(&response.response_text, "");

        assert_eq!(response.response_code, 200);

        let response_code = response.bucket.delete(&client).await.unwrap();
        assert!(response_code < 300);
    }

    #[ignore]
    #[maybe_async::test(
        feature = "sync",
        async(all(not(feature = "sync"), feature = "with-tokio"), tokio::test),
        async(
            all(not(feature = "sync"), feature = "with-async-std"),
            async_std::test
        )
    )]
    async fn test_bucket_create_delete_non_default_region_public() {
        let client = make_client();
        let config = BucketConfiguration::public();
        let response = Bucket::create(
            &client,
            &uuid::Uuid::new_v4().to_string(),
            "eu-central-1".parse().unwrap(),
            test_aws_credentials(),
            config,
        )
        .await
        .unwrap();

        assert_eq!(&response.response_text, "");

        assert_eq!(response.response_code, 200);

        let response_code = response.bucket.delete(&client).await.unwrap();
        assert!(response_code < 300);
    }

    #[test]
    fn test_tag_has_key_and_value_functions() {
        let key = "key".to_owned();
        let value = "value".to_owned();
        let tag = Tag { key, value };
        assert_eq!["key", tag.key()];
        assert_eq!["value", tag.value()];
    }
}<|MERGE_RESOLUTION|>--- conflicted
+++ resolved
@@ -24,14 +24,8 @@
 #[cfg(feature = "with-async-std")]
 use futures_io::{AsyncRead, AsyncWrite};
 #[cfg(feature = "with-tokio")]
-<<<<<<< HEAD
 use tokio::io::{AsyncRead, AsyncWrite};
 
-#[cfg(feature = "sync")]
-use crate::blocking::AttoRequest as RequestImpl;
-=======
-use tokio::io::AsyncRead;
->>>>>>> f4d22bd4
 // #[cfg(feature = "sync")]
 // use std::fs::File;
 #[cfg(feature = "sync")]
@@ -722,7 +716,6 @@
     /// use s3::bucket::Bucket;
     /// use s3::creds::Credentials;
     /// use anyhow::Result;
-    /// use std::fs::File;
     ///
     /// # #[tokio::main]
     /// # async fn main() -> Result<()> {
@@ -737,7 +730,13 @@
     /// let client = surf::Client::new();;
     /// #[cfg(feature = "with-attohttpc")]
     /// let client = s3::client::AttoHttpClient;
-    /// let mut output_file = File::create("output_file").expect("Unable to create file");
+    ///
+    /// #[cfg(feature = "with-reqwest")]
+    /// let mut output_file = tokio::fs::File::create("output_file").await.expect("Unable to create file");
+    /// #[cfg(feature = "with-surf")]
+    /// let mut output_file = async_std::fs::File::create("output_file").await.expect("Unable to create file");
+    /// #[cfg(feature = "with-attohttpc")]
+    /// let mut output_file = std::fs::File::create("output_file").expect("Unable to create file");
     ///
     /// // Async variant with `tokio` or `async-std` features
     /// #[cfg(any(feature = "with-reqwest", feature = "with-surf"))]
@@ -755,17 +754,12 @@
     /// # Ok(())
     /// # }
     /// ```
-<<<<<<< HEAD
     #[maybe_async::async_impl]
-    pub async fn get_object_stream<T: AsyncWrite + Send + Unpin, S: AsRef<str>>(
-=======
-    #[maybe_async::maybe_async]
     pub async fn get_object_stream<
         C: for<'a> Client<'a>,
-        T: std::io::Write + Send,
+        T: AsyncWrite + Send + Unpin,
         S: AsRef<str>,
     >(
->>>>>>> f4d22bd4
         &self,
         client: &C,
         path: S,
@@ -777,13 +771,14 @@
     }
 
     #[maybe_async::sync_impl]
-    pub async fn get_object_stream<T: std::io::Write + Send, S: AsRef<str>>(
+    pub fn get_object_stream<C: for<'a> Client<'a>, T: std::io::Write + Send, S: AsRef<str>>(
         &self,
+        client: &C,
         path: S,
         writer: &mut T,
     ) -> Result<u16> {
         let command = Command::GetObject;
-        let request = RequestImpl::new(self, path.as_ref(), command);
+        let request = client.request(self, path.as_ref(), command);
         request.response_data_to_writer(writer)
     }
 
@@ -818,18 +813,13 @@
     ///
     /// #[cfg(feature = "with-reqwest")]
     /// let mut path = tokio::fs::File::open(path).await?;
-    ///
     /// #[cfg(feature = "with-surf")]
     /// let mut path = async_std::fs::File::open(path).await?;
+    ///
     /// // Async variant with `tokio` or `async-std` features
-<<<<<<< HEAD
-    /// // Generic over futures_io::AsyncRead|tokio::io::AsyncRead + Unpin
-    /// let status_code = bucket.put_object_stream(&mut path, "/path").await?;
-=======
     /// // Generic over futures::io::AsyncRead|tokio::io::AsyncRead + Unpin
     /// #[cfg(any(feature = "with-reqwest", feature = "with-surf"))]
     /// let status_code = bucket.put_object_stream(&client, &mut path, "/path").await?;
->>>>>>> f4d22bd4
     ///
     /// // `sync` feature will produce an identical method
     /// #[cfg(feature = "with-attohttpc")]
