extern crate base64;
extern crate md5;

use std::collections::HashMap;
use std::io::{Read, Write};

use bucket::Bucket;
use chrono::{DateTime, Utc};
use command::Command;
use hmac::Mac;
use reqwest::async as async;
use reqwest::header::{self, HeaderMap, HeaderName, HeaderValue};
use sha2::{Digest, Sha256};
use url::Url;

use futures::prelude::*;

//use serde_types::AwsError;
use signing;

use EMPTY_PAYLOAD_SHA;
use LONG_DATE;
use reqwest::async::Response;
use error::{S3Error, S3Result, err};

/// Collection of HTTP headers sent to S3 service, in key/value format.
pub type Headers = HashMap<String, String>;

/// Collection of HTTP query parameters sent to S3 service, in key/value
/// format.
pub type Query = HashMap<String, String>;


// Temporary structure for making a request
pub struct Request<'a> {
    pub bucket: &'a Bucket,
    pub path: &'a str,
    pub command: Command<'a>,
    pub datetime: DateTime<Utc>,
    pub async: bool,
}

impl<'a> Request<'a> {
    pub fn new<'b>(bucket: &'b Bucket, path: &'b str, command: Command<'b>) -> Request<'b> {
        Request {
            bucket,
            path,
            command,
            datetime: Utc::now(),
            async: false,
        }
    }

    fn url(&self) -> Url {
        let mut url_str = match self.command {
            Command::GetBucketLocation => format!("{}://{}", self.bucket.scheme(), self.bucket.self_host()),
            _ => format!("{}://{}", self.bucket.scheme(), self.bucket.host())
        };
        match self.command {
            Command::GetBucketLocation => {}
            _ => {
                url_str.push_str("/");
                url_str.push_str(&self.bucket.name());
            }
        }
        if !self.path.starts_with('/') {
            url_str.push_str("/");
        }
        match self.command {
            Command::GetBucketLocation => url_str.push_str(self.path),
            _ => url_str.push_str(&signing::uri_encode(self.path, false))
        };

        // Since every part of this URL is either pre-encoded or statically
        // generated, there's really no way this should fail.
        let mut url = Url::parse(&url_str).expect("static URL parsing");

        for (key, value) in &self.bucket.extra_query {
            url.query_pairs_mut().append_pair(key, value);
        }

        if let Command::ListBucket { prefix, delimiter, continuation_token } = self.command.clone() {
            let mut query_pairs = url.query_pairs_mut();
            delimiter.map(|d| query_pairs.append_pair("delimiter", &d.clone()));
            query_pairs.append_pair("prefix", &prefix);
            query_pairs.append_pair("list-type", "2");
            if let Some(token) = continuation_token {
                query_pairs.append_pair("continuation-token", &token);
            }
        }

        match self.command {
            Command::PutObjectTagging { .. } | Command::GetObjectTagging | Command::DeleteObjectTagging => {
                url.query_pairs_mut().append_pair("tagging", "");
            }
            _ => {}
        }

//        println!("{}", url);
        url
    }

    fn content_length(&self) -> usize {
        match self.command {
            Command::PutObject { content, .. } => content.len(),
            Command::PutObjectTagging { tags } => tags.len(),
            _ => 0,
        }
    }

    fn content_type(&self) -> String {
        match self.command {
            Command::PutObject { content_type, .. } => content_type.into(),
            _ => "text/plain".into(),
        }
    }

    fn sha256(&self) -> String {
        match self.command {
            Command::PutObject { content, .. } => {
                let mut sha = Sha256::default();
                sha.input(content);
                hex::encode(sha.result().as_slice())
            }
            Command::PutObjectTagging { tags } => {
                let mut sha = Sha256::default();
                sha.input(tags.as_bytes());
                hex::encode(sha.result().as_slice())
            }
            _ => EMPTY_PAYLOAD_SHA.into(),
        }
    }

    fn long_date(&self) -> String {
        self.datetime.format(LONG_DATE).to_string()
    }

    fn canonical_request(&self, headers: &HeaderMap) -> String {
        signing::canonical_request(
            self.command.http_verb().as_str(),
            &self.url(),
            headers,
            &self.sha256(),
        )
    }

    fn string_to_sign(&self, request: &str) -> String {
        signing::string_to_sign(&self.datetime, &self.bucket.region(), request)
    }

    fn signing_key(&self) -> S3Result<Vec<u8>> {
        Ok(signing::signing_key(
            &self.datetime,
            &self.bucket.secret_key(),
            &self.bucket.region(),
            "s3",
        )?)
    }

    fn authorization(&self, headers: &HeaderMap) -> S3Result<String> {
        let canonical_request = self.canonical_request(headers);
        let string_to_sign = self.string_to_sign(&canonical_request);
        let mut hmac = signing::HmacSha256::new_varkey(&self.signing_key()?)?;
        hmac.input(string_to_sign.as_bytes());
        let signature = hex::encode(hmac.result().code());
        let signed_header = signing::signed_header_string(headers);
        Ok(signing::authorization_header(
            &self.bucket.access_key(),
            &self.datetime,
            &self.bucket.region(),
            &signed_header,
            &signature,
        ))
    }

    fn headers(&self) -> S3Result<HeaderMap> {
        // Generate this once, but it's used in more than one place.
        let sha256 = self.sha256();

        // Start with extra_headers, that way our headers replace anything with
        // the same name.
        let mut headers = self
            .bucket
            .extra_headers
            .iter()
            .map(|(k, v)| Ok((k.parse::<HeaderName>()?, v.parse::<HeaderValue>()?)))
            .collect::<Result<HeaderMap, S3Error>>()?;
        match self.command {
            Command::GetBucketLocation => headers.insert(header::HOST, self.bucket.self_host().parse()?),
            _ => headers.insert(header::HOST, self.bucket.host().parse()?)
        };
        headers.insert(
            header::CONTENT_LENGTH,
            self.content_length().to_string().parse()?,
        );
        headers.insert(header::CONTENT_TYPE, self.content_type().parse()?);
        headers.insert("X-Amz-Content-Sha256", sha256.parse()?);
        headers.insert("X-Amz-Date", self.long_date().parse()?);

        if let Some(token) = self.bucket.credentials().token.as_ref() {
            headers.insert("X-Amz-Security-Token", token.parse()?);
        }

        if let Command::PutObjectTagging { tags } = self.command {
            let digest = md5::compute(tags);
            let hash = base64::encode(digest.as_ref());
            headers.insert("Content-MD5", hash.parse()?);
        }

        // This must be last, as it signs the other headers
<<<<<<< HEAD
        let authorization = self.authorization(&headers);
=======
        let authorization = self.authorization(&headers)?;
>>>>>>> fb37a88e
        headers.insert(header::AUTHORIZATION, authorization.parse()?);

        // The format of RFC2822 is somewhat malleable, so including it in
        // signed headers can cause signature mismatches. We do include the
        // X-Amz-Date header, so requests are still properly limited to a date
        // range and can't be used again e.g. reply attacks. Adding this header
        // after the generation of the Authorization header leaves it out of
        // the signed headers.
        headers.insert(header::DATE, self.datetime.to_rfc2822().parse()?);

        Ok(headers)
    }

    pub fn response_data(&self) -> S3Result<(Vec<u8>, u16)> {
        match self.response_data_future().wait() {
            Ok((response_data, status_code)) => Ok((response_data, status_code)),
            Err(_) => Err(S3Error { src: Some("Error getting response".to_string())})
        }
    }

    pub fn response_data_to_writer<T: Write>(&self, writer: &mut T) -> S3Result<u16> {
        match self.response_data_to_writer_future(writer).wait() {
            Ok(status_code) => Ok(status_code),
            Err(_) => Err(err("ReqwestFuture"))
        }
    }

    pub fn response_future(&self) -> impl Future<Item=Response, Error=S3Error> {
        let client = if cfg!(feature = "no-verify-ssl") {
            async::Client::builder()
                .danger_accept_invalid_certs(true)
                .danger_accept_invalid_hostnames(true)
                .build().expect("Could not build dangereous client!")
        } else {
            async::Client::new()
        };

        // Build headers
        let headers = self.headers().expect("Could not get headers!");

        // Get owned content to pass to reqwest
        let content = if let Command::PutObject { content, .. } = self.command {
            Vec::from(content)
        } else if let Command::PutObjectTagging { tags } = self.command {
            Vec::from(tags)
        } else {
            Vec::new()
        };

        let request = client
            .request(self.command.http_verb(), self.url().as_str())
            .headers(headers.to_owned())
            .body(content.to_owned());

        request.send().map_err(|_| S3Error {src: None})
    }

    pub fn response_data_future(&self) -> impl Future<Item=(Vec<u8>, u16), Error=S3Error> {
        self.response_future()
            .and_then(|mut response| Ok((response.text(), response.status().as_u16()))).map_err(|_| S3Error {src: None})
            .and_then(|(body_future, status_code)| {
                body_future.and_then(move |body| Ok((body.as_bytes().to_vec(), status_code))).map_err(|_| S3Error {src: None})
            })
    }

    pub fn response_data_to_writer_future<'b, T: Write>(&self, writer: &'b mut T) -> impl Future<Item=u16> + 'b {
        let future_response = self.response_data_future();
        future_response.and_then(move |(body, status_code)| {
            writer.write_all(body.as_slice()).expect("Could not write to writer");
            Ok(status_code)
        })
    }

}

#[cfg(test)]
mod tests {
    use bucket::Bucket;
    use command::Command;
    use credentials::Credentials;
    use request::{Request};
<<<<<<< HEAD
    use url::form_urlencoded::Parse;
=======
>>>>>>> fb37a88e
    use error::S3Result;

    // Fake keys - otherwise using Credentials::default will use actual user
    // credentials if they exist.
    fn fake_credentials() -> Credentials {
        const ACCESS_KEY: &'static str = "AKIAIOSFODNN7EXAMPLE";
        const SECRET_KEY: &'static str = "wJalrXUtnFEMI/K7MDENG/bPxRfiCYEXAMPLEKEY";
        Credentials::new(Some(ACCESS_KEY.into()), Some(SECRET_KEY.into()), None, None)
    }

    #[test]
    fn url_uses_https_by_default() -> S3Result<()> {
        let region = "custom-region".parse()?;
        let bucket = Bucket::new("my-first-bucket", region, fake_credentials())?;
        let path = "/my-first/path";
        let request = Request::new(&bucket, path, Command::GetObject);

        assert_eq!(request.url().scheme(), "https");

        let headers = request.headers().unwrap();
        let host = headers.get("Host").unwrap();

        assert_eq!(*host, "custom-region".to_string());
        Ok(())
    }

    #[test]
    fn url_uses_scheme_from_custom_region_if_defined() -> S3Result<()> {
        let region = "http://custom-region".parse()?;
        let bucket = Bucket::new("my-second-bucket", region, fake_credentials())?;
        let path = "/my-second/path";
        let request = Request::new(&bucket, path, Command::GetObject);

        assert_eq!(request.url().scheme(), "http");

        let headers = request.headers().unwrap();
        let host = headers.get("Host").unwrap();

        assert_eq!(*host, "custom-region".to_string());
        Ok(())
    }
}<|MERGE_RESOLUTION|>--- conflicted
+++ resolved
@@ -208,11 +208,7 @@
         }
 
         // This must be last, as it signs the other headers
-<<<<<<< HEAD
-        let authorization = self.authorization(&headers);
-=======
         let authorization = self.authorization(&headers)?;
->>>>>>> fb37a88e
         headers.insert(header::AUTHORIZATION, authorization.parse()?);
 
         // The format of RFC2822 is somewhat malleable, so including it in
@@ -294,10 +290,6 @@
     use command::Command;
     use credentials::Credentials;
     use request::{Request};
-<<<<<<< HEAD
-    use url::form_urlencoded::Parse;
-=======
->>>>>>> fb37a88e
     use error::S3Result;
 
     // Fake keys - otherwise using Credentials::default will use actual user
